import ast
import json
import pickle
import struct
from pathlib import Path

import numpy as np
import pandas as pd
import torch
from tqdm import tqdm


class MyDataset(torch.utils.data.Dataset):
    """
    用户序列数据集

    Args:
        data_dir: 数据文件目录
        args: 全局参数

    Attributes:
        data_dir: 数据文件目录
        maxlen: 最大长度
        item_feat_dict: 物品特征字典
        mm_emb_ids: 激活的mm_emb特征ID
        mm_emb_dict: 多模态特征字典
        itemnum: 物品数量
        usernum: 用户数量
        indexer_i_rev: 物品索引字典 (reid -> item_id)
        indexer_u_rev: 用户索引字典 (reid -> user_id)
        indexer: 索引字典
        feature_default_value: 特征缺省值
        feature_types: 特征类型，分为user和item的sparse, array, emb, continual类型
        feat_statistics: 特征统计信息，包括user和item的特征数量
    """

    def __init__(self, data_dir, args):
        """
        初始化数据集
        """
        super().__init__()
        self.data_dir = Path(data_dir)
        self.maxlen = args.maxlen
        self.dataset_type = self._detect_dataset_type()
<<<<<<< HEAD

        if self.dataset_type == 'kuairec':
            if getattr(args, 'mm_emb_id', None):
                print('KuaiRec dataset detected: ignoring provided mm_emb_id settings.')
            self.mm_emb_ids = []
        else:
            self.mm_emb_ids = args.mm_emb_id

        self._load_data_and_offsets()

=======

        if self.dataset_type == 'kuairec':
            if getattr(args, 'mm_emb_id', None):
                print('KuaiRec dataset detected: ignoring provided mm_emb_id settings.')
            self.mm_emb_ids = []
        else:
            self.mm_emb_ids = args.mm_emb_id

        self._load_data_and_offsets()

>>>>>>> bf826375
        if self.dataset_type == 'tencent':
            self.item_feat_dict = json.load(open(Path(data_dir, "item_feat_dict.json"), 'r'))
            self.mm_emb_dict = load_mm_emb(Path(data_dir, "creative_emb"), self.mm_emb_ids)
            with open(self.data_dir / 'indexer.pkl', 'rb') as ff:
                indexer = pickle.load(ff)
                self.itemnum = len(indexer['i'])
                self.usernum = len(indexer['u'])
            self.indexer_i_rev = {v: k for k, v in indexer['i'].items()}
            self.indexer_u_rev = {v: k for k, v in indexer['u'].items()}
            self.indexer = indexer
            self.feature_default_value, self.feature_types, self.feat_statistics = self._init_feat_info()

    def _detect_dataset_type(self):
        if (self.data_dir / "seq.jsonl").exists():
            return 'tencent'
        if (self.data_dir / "predict_seq.jsonl").exists():
            return 'tencent'
<<<<<<< HEAD

        kuai_root = self._locate_kuairec_root()
        if kuai_root is not None:
            self.kuairec_root = kuai_root
            origin = 'Google Drive' if str(kuai_root).startswith('/content/drive') else 'local storage'
            print(
                f"Detected KuaiRec dataset under {kuai_root.resolve() if kuai_root.exists() else kuai_root} "
                f"({origin}).",
                flush=True,
            )
            return 'kuairec'
        raise FileNotFoundError(
            f"Unable to detect dataset format under {self.data_dir}. Expected Tencent preprocessed files or KuaiRec CSVs."
        )

    def _locate_kuairec_root(self):
        candidates = [self.data_dir]
        data_subdir = self.data_dir / 'data'
        if data_subdir.exists():
            candidates.append(data_subdir)

        # Common pattern: repo_root/dataset/KuaiRec[/data]
        dataset_root = self.data_dir / 'dataset'
        if dataset_root.exists():
            candidates.append(dataset_root)
        kuai_from_dataset = dataset_root / 'KuaiRec'
        if kuai_from_dataset.exists():
            candidates.append(kuai_from_dataset)
            kuai_data = kuai_from_dataset / 'data'
            if kuai_data.exists():
                candidates.append(kuai_data)

        # Allow walking up one level to discover ./data/KuaiRec style layouts when invoked
        # from repo_root/train/.
        parent_data = self.data_dir.parent / 'data'
        if parent_data.exists():
            candidates.append(parent_data)
            parent_kuai = parent_data / 'KuaiRec'
            if parent_kuai.exists():
                candidates.append(parent_kuai)
                parent_kuai_data = parent_kuai / 'data'
                if parent_kuai_data.exists():
                    candidates.append(parent_kuai_data)

        # Common Google Drive mount points for notebooks / VS Code remote sessions
        drive_root = Path("/content/drive/MyDrive/datasets/KuaiRec")
        if drive_root.exists():
            candidates.append(drive_root)
            drive_data = drive_root / 'data'
            if drive_data.exists():
                candidates.append(drive_data)

        # Expand each candidate with embedded KuaiRec subdirectories to cover
        # structures such as data/KuaiRec/data/...
        expanded_candidates = []
        for candidate in candidates:
            expanded_candidates.append(candidate)
            expanded_candidates.append(candidate / 'KuaiRec')
            expanded_candidates.append(candidate / 'KuaiRec' / 'data')

        for candidate in expanded_candidates:
            if (candidate / 'small_matrix.csv').exists() or (candidate / 'big_matrix.csv').exists():
                return candidate
        return None
=======
        candidate_dirs = [self.data_dir]
        if (self.data_dir / 'data').exists():
            candidate_dirs.append(self.data_dir / 'data')
        for candidate in candidate_dirs:
            if (candidate / 'small_matrix.csv').exists() or (candidate / 'big_matrix.csv').exists():
                self.kuairec_root = candidate
                return 'kuairec'
        raise FileNotFoundError(
            f"Unable to detect dataset format under {self.data_dir}. Expected Tencent preprocessed files or KuaiRec CSVs."
        )
>>>>>>> bf826375

    def _load_data_and_offsets(self):
        """
        加载用户序列数据和每一行的文件偏移量(预处理好的), 用于快速随机访问数据并I/O
        """
        if self.dataset_type == 'tencent':
<<<<<<< HEAD
            print(
                f"Loading Tencent interaction sequences from {self.data_dir / 'seq.jsonl'}...",
                flush=True,
            )
            self.data_file = open(self.data_dir / "seq.jsonl", 'rb')
            with open(Path(self.data_dir, 'seq_offsets.pkl'), 'rb') as f:
                self.seq_offsets = pickle.load(f)
            print(
                f"Loaded {len(self.seq_offsets)} Tencent user offsets.",
                flush=True,
            )
=======
            self.data_file = open(self.data_dir / "seq.jsonl", 'rb')
            with open(Path(self.data_dir, 'seq_offsets.pkl'), 'rb') as f:
                self.seq_offsets = pickle.load(f)
>>>>>>> bf826375
        else:
            self._load_kuairec_dataset()

    def _load_user_data(self, uid):
        """
        从数据文件中加载单个用户的数据

        Args:
            uid: 用户ID(reid)

        Returns:
            data: 用户序列数据，格式为[(user_id, item_id, user_feat, item_feat, action_type, timestamp)]
        """
        if self.dataset_type == 'tencent':
            self.data_file.seek(self.seq_offsets[uid])
            line = self.data_file.readline()
            data = json.loads(line)
            return data
        user_reid = self.uid_list[uid]
        return self.user_sequences[user_reid]

    def _load_kuairec_dataset(self):
<<<<<<< HEAD
        csv_root = getattr(self, 'kuairec_root', self.data_dir)
        tables = self._load_raw_kuairec_tables(csv_root)

        interactions = tables['interactions']
        data_root = tables['resolved_root']
=======
        data_root = getattr(self, 'kuairec_root', self.data_dir)
        if not data_root.exists():
            data_root = self.data_dir

        interaction_path = data_root / 'small_matrix.csv'
        if not interaction_path.exists():
            interaction_path = data_root / 'big_matrix.csv'
        if not interaction_path.exists():
            raise FileNotFoundError(f"KuaiRec dataset not found under {data_root}.")

        interactions = pd.read_csv(interaction_path)
>>>>>>> bf826375

        user_col = self._find_column(interactions.columns, ['user_id', 'userid', 'uid'])
        item_col = self._find_column(interactions.columns, ['item_id', 'video_id', 'iid', 'cid'])
        if user_col is None or item_col is None:
            raise ValueError('KuaiRec interactions must contain user and item identifier columns.')

        time_col = self._find_column(interactions.columns, ['timestamp', 'time', 'datetime'])
        action_col = self._find_column(
            interactions.columns,
            ['is_click', 'click', 'finish', 'like', 'view', 'watch', 'play', 'interaction'],
        )

        interactions = interactions.dropna(subset=[user_col, item_col])
        interactions[user_col] = interactions[user_col].astype(str)
        interactions[item_col] = interactions[item_col].astype(str)

        user_ids = sorted(interactions[user_col].unique())
        item_ids = sorted(interactions[item_col].unique())
        user2reid = {user_id: idx + 1 for idx, user_id in enumerate(user_ids)}
        item2reid = {item_id: idx + 1 for idx, item_id in enumerate(item_ids)}

<<<<<<< HEAD
        user_feat_df = tables.get('user_features')
        if user_feat_df is not None:
=======
        user_feat_path = data_root / 'user_features.csv'
        if user_feat_path.exists():
            user_feat_df = pd.read_csv(user_feat_path)
>>>>>>> bf826375
            user_feat_col = self._find_column(user_feat_df.columns, ['user_id', 'userid', 'uid'])
            if user_feat_col is not None:
                user_feat_df[user_feat_col] = user_feat_df[user_feat_col].astype(str)
                user_feat_df = user_feat_df.drop_duplicates(subset=[user_feat_col]).set_index(user_feat_col)
            else:
                user_feat_df = pd.DataFrame()
        else:
            user_feat_df = pd.DataFrame()

<<<<<<< HEAD
        item_cat_df = tables.get('item_categories')
        if item_cat_df is not None:
=======
        item_cat_path = data_root / 'item_categories.csv'
        if item_cat_path.exists():
            item_cat_df = pd.read_csv(item_cat_path)
>>>>>>> bf826375
            item_feat_col = self._find_column(item_cat_df.columns, ['item_id', 'video_id', 'iid', 'cid'])
            if item_feat_col is not None:
                item_cat_df[item_feat_col] = item_cat_df[item_feat_col].astype(str)
                item_cat_df = item_cat_df.drop_duplicates(subset=[item_feat_col])
                if 'feat' in item_cat_df.columns:
                    item_cat_df['feat'] = item_cat_df['feat'].apply(lambda x: self._parse_possible_list(x) or [])
                if item_feat_col != item_col:
                    item_cat_df = item_cat_df.rename(columns={item_feat_col: item_col})
            else:
                item_cat_df = pd.DataFrame({item_col: []})
        else:
            item_cat_df = pd.DataFrame({item_col: []})

        exclude_cols = {user_col, item_col}
        if time_col:
            exclude_cols.add(time_col)
        if action_col:
            exclude_cols.add(action_col)
        extra_cols = [col for col in interactions.columns if col not in exclude_cols]
        if extra_cols:
            item_extra_df = interactions.groupby(item_col)[extra_cols].first().reset_index()
        else:
            item_extra_df = pd.DataFrame(columns=[item_col])

        if not item_cat_df.empty and not item_extra_df.empty:
            item_feature_df = pd.merge(item_cat_df, item_extra_df, on=item_col, how='outer')
        elif not item_cat_df.empty:
            item_feature_df = item_cat_df.copy()
        else:
            item_feature_df = item_extra_df.copy()

        if not item_feature_df.empty:
            item_feature_df[item_col] = item_feature_df[item_col].astype(str)
            item_feature_df = item_feature_df.set_index(item_col)

        self.mm_emb_dict = {}
        self.itemnum = len(item2reid)
        self.usernum = len(user2reid)
        self.indexer_i_rev = {v: k for k, v in item2reid.items()}
        self.indexer_u_rev = {v: k for k, v in user2reid.items()}
        self.indexer = {'i': item2reid, 'u': user2reid, 'f': {}}

        self.feature_types = {
            'user_sparse': [],
            'item_sparse': [],
            'user_array': [],
            'item_array': [],
            'user_continual': [],
            'item_continual': [],
            'item_emb': [],
        }
        self.feature_default_value = {}
        self.feat_statistics = {}
        self.kuairec_user_feature_specs = {}
        self.kuairec_item_feature_specs = {}
        self.kuairec_user_column2feat = {}
        self.kuairec_item_column2feat = {}

        # Ensure bias features exist so each record retains user/item entries
        self.feature_types['user_continual'].append('u_bias')
        self.feature_default_value['u_bias'] = 0.0
        self.indexer['f']['u_bias'] = {}
        self.feature_types['item_continual'].append('i_bias')
        self.feature_default_value['i_bias'] = 0.0
        self.indexer['f']['i_bias'] = {}

        if not user_feat_df.empty:
            for column in user_feat_df.columns:
                series = user_feat_df[column]
                if series.dropna().empty:
                    continue
                feat_id = f'u_{column}'
                spec = self._analyze_feature_series(series, 'user', column)
                if spec is None:
                    continue
                self.kuairec_user_column2feat[column] = feat_id
                self._register_feature_spec(feat_id, 'user', spec)
<<<<<<< HEAD
            print(
                "Registered "
                f"{len(self.kuairec_user_column2feat)} KuaiRec user feature column(s).",
                flush=True,
            )
=======
>>>>>>> bf826375

        if not item_feature_df.empty:
            for column in item_feature_df.columns:
                series = item_feature_df[column]
                if isinstance(series, pd.Series) and series.dropna().empty:
                    continue
                feat_id = f'i_{column}'
                spec = self._analyze_feature_series(series, 'item', column)
                if spec is None:
                    continue
                self.kuairec_item_column2feat[column] = feat_id
                self._register_feature_spec(feat_id, 'item', spec)
<<<<<<< HEAD
            print(
                "Registered "
                f"{len(self.kuairec_item_column2feat)} KuaiRec item feature column(s).",
                flush=True,
            )
=======
>>>>>>> bf826375

        self.user_feature_lookup = {}
        for user_id, user_reid in user2reid.items():
            feat_dict = {'u_bias': 1.0}
            if not user_feat_df.empty and user_id in user_feat_df.index:
                row = user_feat_df.loc[user_id]
                if isinstance(row, pd.DataFrame):
                    row = row.iloc[0]
                for column, feat_id in self.kuairec_user_column2feat.items():
                    value = row[column]
                    encoded = self._encode_feature_value(value, feat_id, self.kuairec_user_feature_specs)
                    if encoded is not None:
                        feat_dict[feat_id] = encoded
            self.user_feature_lookup[user_reid] = feat_dict

        self.item_feat_dict = {}
        if not item_feature_df.empty:
            for item_id, item_reid in item2reid.items():
                feat_dict = {'i_bias': 1.0}
                if item_id in item_feature_df.index:
                    row = item_feature_df.loc[item_id]
                    if isinstance(row, pd.DataFrame):
                        row = row.iloc[0]
                    for column, feat_id in self.kuairec_item_column2feat.items():
                        value = row[column]
                        encoded = self._encode_feature_value(value, feat_id, self.kuairec_item_feature_specs)
                        if encoded is not None:
                            feat_dict[feat_id] = encoded
                self.item_feat_dict[str(item_reid)] = feat_dict
        else:
            for item_id, item_reid in item2reid.items():
                self.item_feat_dict[str(item_reid)] = {'i_bias': 1.0}

        self.user_sequences = {}
        sorted_interactions = interactions if not time_col else interactions.sort_values(time_col)
        for user_id, group in sorted_interactions.groupby(user_col):
            user_reid = user2reid[user_id]
            user_feat = self.user_feature_lookup.get(user_reid, {'u_bias': 1.0})
            seq_records = []
            ordered_group = group if time_col is None else group.sort_values(time_col)
            for order, (_, row) in enumerate(ordered_group.iterrows()):
                item_id = row[item_col]
                if item_id not in item2reid:
                    continue
                item_reid = item2reid[item_id]
                item_feat = self.item_feat_dict.get(str(item_reid), {'i_bias': 1.0})
                action_value = self._extract_action_value(row, action_col)
                timestamp = self._extract_timestamp(row, time_col, order)
                seq_records.append((user_reid, item_reid, dict(user_feat), dict(item_feat), action_value, timestamp))
            if seq_records:
                self.user_sequences[user_reid] = seq_records

        self.uid_list = sorted(self.user_sequences.keys())
        self.seq_offsets = list(range(len(self.uid_list)))

        print(
<<<<<<< HEAD
            f"Finished KuaiRec ingest: {self.usernum} users, {self.itemnum} items, "
            f"{len(self.user_sequences)} user sequence(s).",
            flush=True,
        )

    def _load_raw_kuairec_tables(self, csv_root):
        data_root = Path(csv_root)
        if not data_root.exists():
            raise FileNotFoundError(f"KuaiRec dataset not found under {csv_root}.")

        # Prefer nested "data" directory when present to mirror the upstream release.
        if (data_root / 'data').exists():
            data_root = data_root / 'data'

        print(f"Resolving KuaiRec CSV bundle from {data_root.resolve()}...", flush=True)

        tables = {'resolved_root': data_root}

        def read_csv(name, friendly):
            path = data_root / f"{name}.csv"
            if not path.exists():
                return None
            print(f"Loading {friendly}...", flush=True)
            df = pd.read_csv(path)
            tables[name] = df
            return df

        big_matrix = read_csv('big_matrix', 'big matrix')
        small_matrix = read_csv('small_matrix', 'small matrix')
        interactions = small_matrix if small_matrix is not None else big_matrix
        if interactions is None:
            raise FileNotFoundError(
                f"KuaiRec interactions missing under {data_root}. Expected small_matrix.csv or big_matrix.csv."
            )

        social_network = read_csv('social_network', 'social network')
        if social_network is not None and 'friend_list' in social_network.columns:
            social_network['friend_list'] = social_network['friend_list'].apply(
                lambda x: self._safe_literal_eval(x, default=[])
            )

        item_categories = read_csv('item_categories', 'item features')
        if item_categories is not None and 'feat' in item_categories.columns:
            item_categories['feat'] = item_categories['feat'].apply(
                lambda x: self._safe_literal_eval(x, default=[])
            )

        read_csv('user_features', 'user features')
        read_csv('item_daily_features', "items' daily features")

        tables['interactions'] = interactions

        # Emit the same summary as the reference notebook helper for transparency.
        print("\nDataset Summary:")
        if big_matrix is not None:
            print(f"  • Big matrix shape: {big_matrix.shape}")
        if small_matrix is not None:
            print(f"  • Small matrix shape: {small_matrix.shape}")
        if social_network is not None:
            print(f"  • Users in social network: {len(social_network)}")
        if item_categories is not None:
            print(f"  • Item features: {len(item_categories)}")
        user_features = tables.get('user_features')
        if user_features is not None:
            print(f"  • User features: {len(user_features)}")
        item_daily = tables.get('item_daily_features')
        if item_daily is not None:
            print(f"  • Item daily features: {len(item_daily)}")

        print("\n📊 Sample data preview:")
        preview = interactions.head(3)
        with pd.option_context('display.max_columns', None):
            print(preview)

        print("✅ All KuaiRec CSVs loaded successfully!", flush=True)

        return tables

    @staticmethod
    def _safe_literal_eval(value, default=None):
        if isinstance(value, str):
            stripped = value.strip()
            if not stripped:
                return default
            try:
                return ast.literal_eval(stripped)
            except (ValueError, SyntaxError):
                return default
        return value if value is not None else default

=======
            f"Loaded KuaiRec interactions from {interaction_path} with {self.usernum} users and {self.itemnum} items."
        )

>>>>>>> bf826375
    @staticmethod
    def _find_column(columns, candidates):
        lowered = {col.lower(): col for col in columns}
        for candidate in candidates:
            for col in columns:
                if candidate in col.lower():
                    return col
        return None

    def _parse_possible_list(self, value):
        if isinstance(value, str):
            trimmed = value.strip()
            if not trimmed:
                return []
            if trimmed[0] in {'[', '{', '('} and trimmed[-1] in {']', '}', ')'}:
                try:
                    parsed = ast.literal_eval(trimmed)
                except (ValueError, SyntaxError):
                    return []
            else:
                return None
        elif isinstance(value, dict):
            parsed = list(value.values())
        elif isinstance(value, (list, tuple, set)):
            parsed = list(value)
        else:
            return None

        if isinstance(parsed, dict):
            parsed = list(parsed.values())
        if isinstance(parsed, (list, tuple, set)):
            cleaned = []
            for item in parsed:
                if item is None:
                    continue
                if isinstance(item, float) and np.isnan(item):
                    continue
                cleaned.append(item)
            return cleaned
        return None

    def _analyze_feature_series(self, series, scope, column_name):
        non_null = series.dropna()
        if non_null.empty:
            return None

        sample_values = non_null.iloc[: min(len(non_null), 50)]
        is_array = False
        for value in sample_values:
            parsed = self._parse_possible_list(value)
            if parsed is not None:
                is_array = True
                break
            if isinstance(value, (list, tuple, set, dict)):
                is_array = True
                break

        if is_array:
            tokens = set()
            for value in non_null:
                parsed = self._parse_possible_list(value)
                if parsed is None:
                    if isinstance(value, dict):
                        parsed = list(value.values())
                    elif isinstance(value, (list, tuple, set)):
                        parsed = list(value)
                    else:
                        continue
                for token in parsed:
                    if token is None:
                        continue
                    tokens.add(str(token))
            if not tokens:
                return None
            mapping = {token: idx + 1 for idx, token in enumerate(sorted(tokens))}
            return {'type': 'array', 'mapping': mapping, 'default': [0]}

        unique_count = non_null.nunique(dropna=True)
        max_sparse_threshold = 200
        if non_null.dtype == object or unique_count <= max_sparse_threshold:
            unique_tokens = sorted(set(non_null.astype(str)))
            mapping = {token: idx + 1 for idx, token in enumerate(unique_tokens)}
            return {'type': 'sparse', 'mapping': mapping, 'default': 0}

        return {'type': 'continual', 'mapping': None, 'default': 0.0}

    def _register_feature_spec(self, feat_id, scope, spec):
        feature_type = spec['type']
        key = f"{scope}_{feature_type}"
        if key not in self.feature_types:
            self.feature_types[key] = []
        if feat_id not in self.feature_types[key]:
            self.feature_types[key].append(feat_id)
        self.feature_default_value[feat_id] = spec['default']
        if spec['mapping'] is not None:
            self.indexer['f'][feat_id] = spec['mapping']
            self.feat_statistics[feat_id] = len(spec['mapping'])
        else:
            self.indexer['f'][feat_id] = {}

        if scope == 'user':
            self.kuairec_user_feature_specs[feat_id] = spec
        else:
            self.kuairec_item_feature_specs[feat_id] = spec

    def _encode_feature_value(self, value, feat_id, spec_dict):
        spec = spec_dict.get(feat_id)
        if spec is None:
            return None
        if value is None or (isinstance(value, float) and np.isnan(value)):
            return None

        feature_type = spec['type']
        if feature_type == 'continual':
            try:
                return float(value)
            except (TypeError, ValueError):
                return None

        if feature_type == 'sparse':
            key = str(value)
            return spec['mapping'].get(key, 0)

        if feature_type == 'array':
            parsed = self._parse_possible_list(value)
            if parsed is None:
                if isinstance(value, dict):
                    parsed = list(value.values())
                elif isinstance(value, (list, tuple, set)):
                    parsed = list(value)
                else:
                    parsed = [value]
            encoded = [spec['mapping'].get(str(token), 0) for token in parsed if token is not None]
            return encoded if encoded else [0]

        return None

    def _extract_action_value(self, row, action_col):
        if action_col is None:
            return 1
        value = row[action_col]
        if isinstance(value, (list, dict)):
            return 1
        if pd.isna(value):
            return 0
        if isinstance(value, str):
            stripped = value.strip().lower()
            if not stripped:
                return 0
            if stripped in {'true', 'yes', 'y'}:
                return 1
            if stripped in {'false', 'no', 'n'}:
                return 0
            try:
                value = float(stripped)
            except ValueError:
                return 0
        try:
            return int(float(value))
        except (TypeError, ValueError):
            return 0

    def _extract_timestamp(self, row, time_col, fallback):
        if time_col is None:
            return fallback
        value = row[time_col]
        if pd.isna(value):
            return fallback
        if isinstance(value, (np.integer, int)):
            return int(value)
        if isinstance(value, (np.floating, float)):
            if np.isnan(value):
                return fallback
            return float(value)
        if isinstance(value, str):
            stripped = value.strip()
            if not stripped:
                return fallback
            try:
                parsed = pd.to_datetime(stripped, errors='coerce')
            except Exception:
                parsed = None
            if parsed is not None and not pd.isna(parsed):
                return parsed.value // 10**9
            try:
                return float(stripped)
            except ValueError:
                return fallback
        return fallback

    def _random_neq(self, l, r, s):
        """
        生成一个不在序列s中的随机整数, 用于训练时的负采样

        Args:
            l: 随机整数的最小值
            r: 随机整数的最大值
            s: 序列

        Returns:
            t: 不在序列s中的随机整数
        """
        t = np.random.randint(l, r)
        while t in s or str(t) not in self.item_feat_dict:
            t = np.random.randint(l, r)
        return t

    def __getitem__(self, uid):
        """
        获取单个用户的数据，并进行padding处理，生成模型需要的数据格式

        Args:
            uid: 用户ID(reid)

        Returns:
            seq: 用户序列ID
            pos: 正样本ID（即下一个真实访问的item）
            neg: 负样本ID
            token_type: 用户序列类型，1表示item，2表示user
            next_token_type: 下一个token类型，1表示item，2表示user
            seq_feat: 用户序列特征，每个元素为字典，key为特征ID，value为特征值
            pos_feat: 正样本特征，每个元素为字典，key为特征ID，value为特征值
            neg_feat: 负样本特征，每个元素为字典，key为特征ID，value为特征值
        """
        user_sequence = self._load_user_data(uid)  # 动态加载用户数据

        ext_user_sequence = []
        for record_tuple in user_sequence:
            u, i, user_feat, item_feat, action_type, _ = record_tuple
            if u and user_feat:
                ext_user_sequence.insert(0, (u, user_feat, 2, action_type))
            if i and item_feat:
                ext_user_sequence.append((i, item_feat, 1, action_type))

        seq = np.zeros([self.maxlen + 1], dtype=np.int32)
        pos = np.zeros([self.maxlen + 1], dtype=np.int32)
        neg = np.zeros([self.maxlen + 1], dtype=np.int32)
        token_type = np.zeros([self.maxlen + 1], dtype=np.int32)
        next_token_type = np.zeros([self.maxlen + 1], dtype=np.int32)
        next_action_type = np.zeros([self.maxlen + 1], dtype=np.int32)

        seq_feat = np.empty([self.maxlen + 1], dtype=object)
        pos_feat = np.empty([self.maxlen + 1], dtype=object)
        neg_feat = np.empty([self.maxlen + 1], dtype=object)

        nxt = ext_user_sequence[-1]
        idx = self.maxlen

        ts = set()
        for record_tuple in ext_user_sequence:
            if record_tuple[2] == 1 and record_tuple[0]:
                ts.add(record_tuple[0])

        # left-padding, 从后往前遍历，将用户序列填充到maxlen+1的长度
        for record_tuple in reversed(ext_user_sequence[:-1]):
            i, feat, type_, act_type = record_tuple
            next_i, next_feat, next_type, next_act_type = nxt
            feat = self.fill_missing_feat(feat, i)
            next_feat = self.fill_missing_feat(next_feat, next_i)
            seq[idx] = i
            token_type[idx] = type_
            next_token_type[idx] = next_type
            if next_act_type is not None:
                next_action_type[idx] = next_act_type
            seq_feat[idx] = feat
            if next_type == 1 and next_i != 0:
                pos[idx] = next_i
                pos_feat[idx] = next_feat
                neg_id = self._random_neq(1, self.itemnum + 1, ts)
                neg[idx] = neg_id
                neg_feat[idx] = self.fill_missing_feat(self.item_feat_dict[str(neg_id)], neg_id)
            nxt = record_tuple
            idx -= 1
            if idx == -1:
                break

        seq_feat = np.where(seq_feat == None, self.feature_default_value, seq_feat)
        pos_feat = np.where(pos_feat == None, self.feature_default_value, pos_feat)
        neg_feat = np.where(neg_feat == None, self.feature_default_value, neg_feat)

        return seq, pos, neg, token_type, next_token_type, next_action_type, seq_feat, pos_feat, neg_feat

    def __len__(self):
        """
        返回数据集长度，即用户数量

        Returns:
            usernum: 用户数量
        """
        return len(self.seq_offsets)

    def _init_feat_info(self):
        """
        初始化特征信息, 包括特征缺省值和特征类型

        Returns:
            feat_default_value: 特征缺省值，每个元素为字典，key为特征ID，value为特征缺省值
            feat_types: 特征类型，key为特征类型名称，value为包含的特征ID列表
        """
        feat_default_value = {}
        feat_statistics = {}
        feat_types = {}
        feat_types['user_sparse'] = ['103', '104', '105', '109']
        feat_types['item_sparse'] = [
            '100',
            '117',
            '111',
            '118',
            '101',
            '102',
            '119',
            '120',
            '114',
            '112',
            '121',
            '115',
            '122',
            '116',
        ]
        feat_types['item_array'] = []
        feat_types['user_array'] = ['106', '107', '108', '110']
        feat_types['item_emb'] = self.mm_emb_ids
        feat_types['user_continual'] = []
        feat_types['item_continual'] = []

        for feat_id in feat_types['user_sparse']:
            feat_default_value[feat_id] = 0
            feat_statistics[feat_id] = len(self.indexer['f'][feat_id])
        for feat_id in feat_types['item_sparse']:
            feat_default_value[feat_id] = 0
            feat_statistics[feat_id] = len(self.indexer['f'][feat_id])
        for feat_id in feat_types['item_array']:
            feat_default_value[feat_id] = [0]
            feat_statistics[feat_id] = len(self.indexer['f'][feat_id])
        for feat_id in feat_types['user_array']:
            feat_default_value[feat_id] = [0]
            feat_statistics[feat_id] = len(self.indexer['f'][feat_id])
        for feat_id in feat_types['user_continual']:
            feat_default_value[feat_id] = 0
        for feat_id in feat_types['item_continual']:
            feat_default_value[feat_id] = 0
        for feat_id in feat_types['item_emb']:
            feat_default_value[feat_id] = np.zeros(
                list(self.mm_emb_dict[feat_id].values())[0].shape[0], dtype=np.float32
            )

        return feat_default_value, feat_types, feat_statistics

    def fill_missing_feat(self, feat, item_id):
        """
        对于原始数据中缺失的特征进行填充缺省值

        Args:
            feat: 特征字典
            item_id: 物品ID

        Returns:
            filled_feat: 填充后的特征字典
        """
        if feat == None:
            feat = {}
        filled_feat = {}
        for k in feat.keys():
            filled_feat[k] = feat[k]

        all_feat_ids = []
        for feat_type in self.feature_types.values():
            all_feat_ids.extend(feat_type)
        missing_fields = set(all_feat_ids) - set(feat.keys())
        for feat_id in missing_fields:
            filled_feat[feat_id] = self.feature_default_value[feat_id]
        for feat_id in self.feature_types['item_emb']:
            if item_id != 0 and self.indexer_i_rev[item_id] in self.mm_emb_dict[feat_id]:
                if type(self.mm_emb_dict[feat_id][self.indexer_i_rev[item_id]]) == np.ndarray:
                    filled_feat[feat_id] = self.mm_emb_dict[feat_id][self.indexer_i_rev[item_id]]

        return filled_feat

    @staticmethod
    def collate_fn(batch):
        """
        Args:
            batch: 多个__getitem__返回的数据

        Returns:
            seq: 用户序列ID, torch.Tensor形式
            pos: 正样本ID, torch.Tensor形式
            neg: 负样本ID, torch.Tensor形式
            token_type: 用户序列类型, torch.Tensor形式
            next_token_type: 下一个token类型, torch.Tensor形式
            seq_feat: 用户序列特征, list形式
            pos_feat: 正样本特征, list形式
            neg_feat: 负样本特征, list形式
        """
        seq, pos, neg, token_type, next_token_type, next_action_type, seq_feat, pos_feat, neg_feat = zip(*batch)
        seq = torch.from_numpy(np.array(seq))
        pos = torch.from_numpy(np.array(pos))
        neg = torch.from_numpy(np.array(neg))
        token_type = torch.from_numpy(np.array(token_type))
        next_token_type = torch.from_numpy(np.array(next_token_type))
        next_action_type = torch.from_numpy(np.array(next_action_type))
        seq_feat = list(seq_feat)
        pos_feat = list(pos_feat)
        neg_feat = list(neg_feat)
        return seq, pos, neg, token_type, next_token_type, next_action_type, seq_feat, pos_feat, neg_feat


class MyTestDataset(MyDataset):
    """
    测试数据集
    """

    def __init__(self, data_dir, args):
        super().__init__(data_dir, args)

    def _load_data_and_offsets(self):
        if self.dataset_type == 'tencent':
            self.data_file = open(self.data_dir / "predict_seq.jsonl", 'rb')
            with open(Path(self.data_dir, 'predict_seq_offsets.pkl'), 'rb') as f:
                self.seq_offsets = pickle.load(f)
        else:
            # Reuse KuaiRec loader for inference scenarios
            self._load_kuairec_dataset()

    def _process_cold_start_feat(self, feat):
        """
        处理冷启动特征。训练集未出现过的特征value为字符串，默认转换为0.可设计替换为更好的方法。
        """
        processed_feat = {}
        for feat_id, feat_value in feat.items():
            if type(feat_value) == list:
                value_list = []
                for v in feat_value:
                    if type(v) == str:
                        value_list.append(0)
                    else:
                        value_list.append(v)
                processed_feat[feat_id] = value_list
            elif type(feat_value) == str:
                processed_feat[feat_id] = 0
            else:
                processed_feat[feat_id] = feat_value
        return processed_feat

    def __getitem__(self, uid):
        """
        获取单个用户的数据，并进行padding处理，生成模型需要的数据格式

        Args:
            uid: 用户在self.data_file中储存的行号
        Returns:
            seq: 用户序列ID
            token_type: 用户序列类型，1表示item，2表示user
            seq_feat: 用户序列特征，每个元素为字典，key为特征ID，value为特征值
            user_id: user_id eg. user_xxxxxx ,便于后面对照答案
        """
        user_sequence = self._load_user_data(uid)  # 动态加载用户数据

        ext_user_sequence = []
        for record_tuple in user_sequence:
            u, i, user_feat, item_feat, _, _ = record_tuple
            if u:
                if type(u) == str:  # 如果是字符串，说明是user_id
                    user_id = u
                else:  # 如果是int，说明是re_id
                    user_id = self.indexer_u_rev[u]
            if u and user_feat:
                if type(u) == str:
                    u = 0
                if user_feat:
                    user_feat = self._process_cold_start_feat(user_feat)
                ext_user_sequence.insert(0, (u, user_feat, 2))

            if i and item_feat:
                # 序列对于训练时没见过的item，不会直接赋0，而是保留creative_id，creative_id远大于训练时的itemnum
                if i > self.itemnum:
                    i = 0
                if item_feat:
                    item_feat = self._process_cold_start_feat(item_feat)
                ext_user_sequence.append((i, item_feat, 1))

        seq = np.zeros([self.maxlen + 1], dtype=np.int32)
        token_type = np.zeros([self.maxlen + 1], dtype=np.int32)
        seq_feat = np.empty([self.maxlen + 1], dtype=object)

        idx = self.maxlen

        ts = set()
        for record_tuple in ext_user_sequence:
            if record_tuple[2] == 1 and record_tuple[0]:
                ts.add(record_tuple[0])

        for record_tuple in reversed(ext_user_sequence[:-1]):
            i, feat, type_ = record_tuple
            feat = self.fill_missing_feat(feat, i)
            seq[idx] = i
            token_type[idx] = type_
            seq_feat[idx] = feat
            idx -= 1
            if idx == -1:
                break

        seq_feat = np.where(seq_feat == None, self.feature_default_value, seq_feat)

        return seq, token_type, seq_feat, user_id

    def __len__(self):
        """
        Returns:
            len(self.seq_offsets): 用户数量
        """
        if self.dataset_type == 'tencent':
            with open(Path(self.data_dir, 'predict_seq_offsets.pkl'), 'rb') as f:
                temp = pickle.load(f)
            return len(temp)
        return len(self.seq_offsets)

    @staticmethod
    def collate_fn(batch):
        """
        将多个__getitem__返回的数据拼接成一个batch

        Args:
            batch: 多个__getitem__返回的数据

        Returns:
            seq: 用户序列ID, torch.Tensor形式
            token_type: 用户序列类型, torch.Tensor形式
            seq_feat: 用户序列特征, list形式
            user_id: user_id, str
        """
        seq, token_type, seq_feat, user_id = zip(*batch)
        seq = torch.from_numpy(np.array(seq))
        token_type = torch.from_numpy(np.array(token_type))
        seq_feat = list(seq_feat)

        return seq, token_type, seq_feat, user_id


def save_emb(emb, save_path):
    """
    将Embedding保存为二进制文件

    Args:
        emb: 要保存的Embedding，形状为 [num_points, num_dimensions]
        save_path: 保存路径
    """
    num_points = emb.shape[0]  # 数据点数量
    num_dimensions = emb.shape[1]  # 向量的维度
    print(f'saving {save_path}')
    with open(Path(save_path), 'wb') as f:
        f.write(struct.pack('II', num_points, num_dimensions))
        emb.tofile(f)


def load_mm_emb(mm_path, feat_ids):
    """
    加载多模态特征Embedding

    Args:
        mm_path: 多模态特征Embedding路径
        feat_ids: 要加载的多模态特征ID列表

    Returns:
        mm_emb_dict: 多模态特征Embedding字典，key为特征ID，value为特征Embedding字典（key为item ID，value为Embedding）
    """
    #SHAPE_DICT = {"81": 32, "82": 1024, "83": 3584, "84": 4096, "85": 3584, "86": 3584}
    SHAPE_DICT = {"82": 1024, "83": 3584, "84": 4096, "85": 3584, "86": 3584}

    mm_emb_dict = {}
    for feat_id in tqdm(feat_ids, desc='Loading mm_emb'):
        shape = SHAPE_DICT[feat_id]
        emb_dict = {}
        if feat_id != '81':
            try:
                base_path = Path(mm_path, f'emb_{feat_id}_{shape}')
                for json_file in base_path.glob('part-*'):
                    with open(json_file, 'r', encoding='utf-8') as file:
                        for line in file:
                            data_dict_origin = json.loads(line.strip())
                            insert_emb = data_dict_origin['emb']
                            if isinstance(insert_emb, list):
                                insert_emb = np.array(insert_emb, dtype=np.float32)
                            data_dict = {data_dict_origin['anonymous_cid']: insert_emb}
                            emb_dict.update(data_dict)
            except Exception as e:
                print(f"transfer error: {e}")
                
        '''
        if feat_id == '81':
            with open(Path(mm_path, f'emb_{feat_id}_{shape}.pkl'), 'rb') as f:
                emb_dict = pickle.load(f)
        '''
        mm_emb_dict[feat_id] = emb_dict
        print(f'Loaded #{feat_id} mm_emb')
    return mm_emb_dict


def _resolve_data_root(cli_args):
    script_dir = Path(__file__).resolve().parent
    if cli_args.data_path is not None:
        return Path(cli_args.data_path)

    from os import environ

    env_path = None if cli_args.no_env else environ.get("TRAIN_DATA_PATH")
    if env_path:
        return Path(env_path)

    candidate_roots = [
        Path("./data"),
        script_dir / "data",
        script_dir.parent / "data",
        Path("./dataset"),
        script_dir / "dataset",
        script_dir.parent / "dataset",
    ]
    for candidate in candidate_roots:
        if candidate.exists():
            return candidate
        if (candidate / "KuaiRec").exists():
            return candidate / "KuaiRec"
    return candidate_roots[0]


def main():
    import argparse
    import traceback
    from types import SimpleNamespace

    import sys

    try:
        sys.stdout.reconfigure(line_buffering=True)
    except AttributeError:
        pass

    parser = argparse.ArgumentParser(description="Inspect dataset loading and derived features.")
    parser.add_argument(
        "--data-path",
        default=None,
        help="Root directory that contains the Tencent preprocessed files or KuaiRec CSVs.",
    )
    parser.add_argument("--maxlen", type=int, default=100, help="Maximum sequence length to keep per user.")
    parser.add_argument(
        "--mm-emb-id",
        nargs="*",
        default=[],
        help="Tencent only: multimedia embedding feature IDs to load (e.g. 82 83).",
    )
    parser.add_argument(
        "--sample-users",
        type=int,
        default=3,
        help="How many sample sequences to summarise after loading the dataset.",
    )
    parser.add_argument(
        "--show-features",
        action="store_true",
        help="Print the derived feature groups (sparse/array/continual) detected for the dataset.",
    )
    parser.add_argument(
        "--no-env",
        action="store_true",
        help="Ignore TRAIN_DATA_PATH from the environment and rely on --data-path only.",
    )

    cli_args = parser.parse_args()
    data_root = Path(_resolve_data_root(cli_args))
    resolved_path = data_root.resolve() if data_root.exists() else data_root
    print(f"Inspecting data root: {resolved_path}", flush=True)

    runtime_args = SimpleNamespace(maxlen=cli_args.maxlen, mm_emb_id=cli_args.mm_emb_id)

    try:
        dataset = MyDataset(str(data_root), runtime_args)
    except FileNotFoundError as err:
        print(f"\n❌ {err}")
        print("Provide the KuaiRec/Tencent files via --data-path or set TRAIN_DATA_PATH before running this helper.")
        return 1
    except Exception:
        print("\n❌ Unexpected error while loading the dataset:")
        traceback.print_exc()
        return 1

    print("Dataset initialised successfully.\n", flush=True)

    print(f"Detected dataset type: {dataset.dataset_type}")
    user_count = getattr(dataset, "usernum", len(dataset))
    item_count = getattr(dataset, "itemnum", "unknown")
    print(f"Users: {user_count}  Items: {item_count}  User sequences: {len(dataset)}")

    if cli_args.show_features and getattr(dataset, "feature_types", None):
        print("\nDerived feature groups:")
        for group, feature_ids in dataset.feature_types.items():
            print(f"  - {group}: {len(feature_ids)} feature(s)")

    if len(dataset) == 0:
        print("\nThe dataset is empty—no user sequences were loaded.")
        return 0

    print("\nSample sequences:")
    sample_total = min(cli_args.sample_users, len(dataset))
    for idx in range(sample_total):
        sample = dataset[idx]
        (
            seq,
            pos,
            neg,
            token_type,
            next_token_type,
            next_action_type,
            seq_feat,
            pos_feat,
            neg_feat,
        ) = sample

        seq = np.asarray(seq)
        pos = np.asarray(pos)

        history_len = int(np.count_nonzero(seq))
        positives = pos[pos > 0]
        next_item_id = int(positives[-1]) if positives.size else 0
        original_item = dataset.indexer_i_rev.get(next_item_id, "n/a") if next_item_id else "n/a"
        print(
            f"  • User #{idx}: history length={history_len}, next positive item id={next_item_id} (original={original_item})"
        )

    print("\nUse python train/main.py to launch full training once the dataset looks correct.")
    return 0


if __name__ == "__main__":
    raise SystemExit(main())<|MERGE_RESOLUTION|>--- conflicted
+++ resolved
@@ -42,7 +42,6 @@
         self.data_dir = Path(data_dir)
         self.maxlen = args.maxlen
         self.dataset_type = self._detect_dataset_type()
-<<<<<<< HEAD
 
         if self.dataset_type == 'kuairec':
             if getattr(args, 'mm_emb_id', None):
@@ -53,18 +52,6 @@
 
         self._load_data_and_offsets()
 
-=======
-
-        if self.dataset_type == 'kuairec':
-            if getattr(args, 'mm_emb_id', None):
-                print('KuaiRec dataset detected: ignoring provided mm_emb_id settings.')
-            self.mm_emb_ids = []
-        else:
-            self.mm_emb_ids = args.mm_emb_id
-
-        self._load_data_and_offsets()
-
->>>>>>> bf826375
         if self.dataset_type == 'tencent':
             self.item_feat_dict = json.load(open(Path(data_dir, "item_feat_dict.json"), 'r'))
             self.mm_emb_dict = load_mm_emb(Path(data_dir, "creative_emb"), self.mm_emb_ids)
@@ -82,72 +69,6 @@
             return 'tencent'
         if (self.data_dir / "predict_seq.jsonl").exists():
             return 'tencent'
-<<<<<<< HEAD
-
-        kuai_root = self._locate_kuairec_root()
-        if kuai_root is not None:
-            self.kuairec_root = kuai_root
-            origin = 'Google Drive' if str(kuai_root).startswith('/content/drive') else 'local storage'
-            print(
-                f"Detected KuaiRec dataset under {kuai_root.resolve() if kuai_root.exists() else kuai_root} "
-                f"({origin}).",
-                flush=True,
-            )
-            return 'kuairec'
-        raise FileNotFoundError(
-            f"Unable to detect dataset format under {self.data_dir}. Expected Tencent preprocessed files or KuaiRec CSVs."
-        )
-
-    def _locate_kuairec_root(self):
-        candidates = [self.data_dir]
-        data_subdir = self.data_dir / 'data'
-        if data_subdir.exists():
-            candidates.append(data_subdir)
-
-        # Common pattern: repo_root/dataset/KuaiRec[/data]
-        dataset_root = self.data_dir / 'dataset'
-        if dataset_root.exists():
-            candidates.append(dataset_root)
-        kuai_from_dataset = dataset_root / 'KuaiRec'
-        if kuai_from_dataset.exists():
-            candidates.append(kuai_from_dataset)
-            kuai_data = kuai_from_dataset / 'data'
-            if kuai_data.exists():
-                candidates.append(kuai_data)
-
-        # Allow walking up one level to discover ./data/KuaiRec style layouts when invoked
-        # from repo_root/train/.
-        parent_data = self.data_dir.parent / 'data'
-        if parent_data.exists():
-            candidates.append(parent_data)
-            parent_kuai = parent_data / 'KuaiRec'
-            if parent_kuai.exists():
-                candidates.append(parent_kuai)
-                parent_kuai_data = parent_kuai / 'data'
-                if parent_kuai_data.exists():
-                    candidates.append(parent_kuai_data)
-
-        # Common Google Drive mount points for notebooks / VS Code remote sessions
-        drive_root = Path("/content/drive/MyDrive/datasets/KuaiRec")
-        if drive_root.exists():
-            candidates.append(drive_root)
-            drive_data = drive_root / 'data'
-            if drive_data.exists():
-                candidates.append(drive_data)
-
-        # Expand each candidate with embedded KuaiRec subdirectories to cover
-        # structures such as data/KuaiRec/data/...
-        expanded_candidates = []
-        for candidate in candidates:
-            expanded_candidates.append(candidate)
-            expanded_candidates.append(candidate / 'KuaiRec')
-            expanded_candidates.append(candidate / 'KuaiRec' / 'data')
-
-        for candidate in expanded_candidates:
-            if (candidate / 'small_matrix.csv').exists() or (candidate / 'big_matrix.csv').exists():
-                return candidate
-        return None
-=======
         candidate_dirs = [self.data_dir]
         if (self.data_dir / 'data').exists():
             candidate_dirs.append(self.data_dir / 'data')
@@ -158,30 +79,15 @@
         raise FileNotFoundError(
             f"Unable to detect dataset format under {self.data_dir}. Expected Tencent preprocessed files or KuaiRec CSVs."
         )
->>>>>>> bf826375
 
     def _load_data_and_offsets(self):
         """
         加载用户序列数据和每一行的文件偏移量(预处理好的), 用于快速随机访问数据并I/O
         """
         if self.dataset_type == 'tencent':
-<<<<<<< HEAD
-            print(
-                f"Loading Tencent interaction sequences from {self.data_dir / 'seq.jsonl'}...",
-                flush=True,
-            )
             self.data_file = open(self.data_dir / "seq.jsonl", 'rb')
             with open(Path(self.data_dir, 'seq_offsets.pkl'), 'rb') as f:
                 self.seq_offsets = pickle.load(f)
-            print(
-                f"Loaded {len(self.seq_offsets)} Tencent user offsets.",
-                flush=True,
-            )
-=======
-            self.data_file = open(self.data_dir / "seq.jsonl", 'rb')
-            with open(Path(self.data_dir, 'seq_offsets.pkl'), 'rb') as f:
-                self.seq_offsets = pickle.load(f)
->>>>>>> bf826375
         else:
             self._load_kuairec_dataset()
 
@@ -204,13 +110,6 @@
         return self.user_sequences[user_reid]
 
     def _load_kuairec_dataset(self):
-<<<<<<< HEAD
-        csv_root = getattr(self, 'kuairec_root', self.data_dir)
-        tables = self._load_raw_kuairec_tables(csv_root)
-
-        interactions = tables['interactions']
-        data_root = tables['resolved_root']
-=======
         data_root = getattr(self, 'kuairec_root', self.data_dir)
         if not data_root.exists():
             data_root = self.data_dir
@@ -222,7 +121,6 @@
             raise FileNotFoundError(f"KuaiRec dataset not found under {data_root}.")
 
         interactions = pd.read_csv(interaction_path)
->>>>>>> bf826375
 
         user_col = self._find_column(interactions.columns, ['user_id', 'userid', 'uid'])
         item_col = self._find_column(interactions.columns, ['item_id', 'video_id', 'iid', 'cid'])
@@ -244,14 +142,9 @@
         user2reid = {user_id: idx + 1 for idx, user_id in enumerate(user_ids)}
         item2reid = {item_id: idx + 1 for idx, item_id in enumerate(item_ids)}
 
-<<<<<<< HEAD
-        user_feat_df = tables.get('user_features')
-        if user_feat_df is not None:
-=======
         user_feat_path = data_root / 'user_features.csv'
         if user_feat_path.exists():
             user_feat_df = pd.read_csv(user_feat_path)
->>>>>>> bf826375
             user_feat_col = self._find_column(user_feat_df.columns, ['user_id', 'userid', 'uid'])
             if user_feat_col is not None:
                 user_feat_df[user_feat_col] = user_feat_df[user_feat_col].astype(str)
@@ -261,14 +154,9 @@
         else:
             user_feat_df = pd.DataFrame()
 
-<<<<<<< HEAD
-        item_cat_df = tables.get('item_categories')
-        if item_cat_df is not None:
-=======
         item_cat_path = data_root / 'item_categories.csv'
         if item_cat_path.exists():
             item_cat_df = pd.read_csv(item_cat_path)
->>>>>>> bf826375
             item_feat_col = self._find_column(item_cat_df.columns, ['item_id', 'video_id', 'iid', 'cid'])
             if item_feat_col is not None:
                 item_cat_df[item_feat_col] = item_cat_df[item_feat_col].astype(str)
@@ -346,14 +234,6 @@
                     continue
                 self.kuairec_user_column2feat[column] = feat_id
                 self._register_feature_spec(feat_id, 'user', spec)
-<<<<<<< HEAD
-            print(
-                "Registered "
-                f"{len(self.kuairec_user_column2feat)} KuaiRec user feature column(s).",
-                flush=True,
-            )
-=======
->>>>>>> bf826375
 
         if not item_feature_df.empty:
             for column in item_feature_df.columns:
@@ -366,14 +246,6 @@
                     continue
                 self.kuairec_item_column2feat[column] = feat_id
                 self._register_feature_spec(feat_id, 'item', spec)
-<<<<<<< HEAD
-            print(
-                "Registered "
-                f"{len(self.kuairec_item_column2feat)} KuaiRec item feature column(s).",
-                flush=True,
-            )
-=======
->>>>>>> bf826375
 
         self.user_feature_lookup = {}
         for user_id, user_reid in user2reid.items():
@@ -430,102 +302,9 @@
         self.seq_offsets = list(range(len(self.uid_list)))
 
         print(
-<<<<<<< HEAD
-            f"Finished KuaiRec ingest: {self.usernum} users, {self.itemnum} items, "
-            f"{len(self.user_sequences)} user sequence(s).",
-            flush=True,
-        )
-
-    def _load_raw_kuairec_tables(self, csv_root):
-        data_root = Path(csv_root)
-        if not data_root.exists():
-            raise FileNotFoundError(f"KuaiRec dataset not found under {csv_root}.")
-
-        # Prefer nested "data" directory when present to mirror the upstream release.
-        if (data_root / 'data').exists():
-            data_root = data_root / 'data'
-
-        print(f"Resolving KuaiRec CSV bundle from {data_root.resolve()}...", flush=True)
-
-        tables = {'resolved_root': data_root}
-
-        def read_csv(name, friendly):
-            path = data_root / f"{name}.csv"
-            if not path.exists():
-                return None
-            print(f"Loading {friendly}...", flush=True)
-            df = pd.read_csv(path)
-            tables[name] = df
-            return df
-
-        big_matrix = read_csv('big_matrix', 'big matrix')
-        small_matrix = read_csv('small_matrix', 'small matrix')
-        interactions = small_matrix if small_matrix is not None else big_matrix
-        if interactions is None:
-            raise FileNotFoundError(
-                f"KuaiRec interactions missing under {data_root}. Expected small_matrix.csv or big_matrix.csv."
-            )
-
-        social_network = read_csv('social_network', 'social network')
-        if social_network is not None and 'friend_list' in social_network.columns:
-            social_network['friend_list'] = social_network['friend_list'].apply(
-                lambda x: self._safe_literal_eval(x, default=[])
-            )
-
-        item_categories = read_csv('item_categories', 'item features')
-        if item_categories is not None and 'feat' in item_categories.columns:
-            item_categories['feat'] = item_categories['feat'].apply(
-                lambda x: self._safe_literal_eval(x, default=[])
-            )
-
-        read_csv('user_features', 'user features')
-        read_csv('item_daily_features', "items' daily features")
-
-        tables['interactions'] = interactions
-
-        # Emit the same summary as the reference notebook helper for transparency.
-        print("\nDataset Summary:")
-        if big_matrix is not None:
-            print(f"  • Big matrix shape: {big_matrix.shape}")
-        if small_matrix is not None:
-            print(f"  • Small matrix shape: {small_matrix.shape}")
-        if social_network is not None:
-            print(f"  • Users in social network: {len(social_network)}")
-        if item_categories is not None:
-            print(f"  • Item features: {len(item_categories)}")
-        user_features = tables.get('user_features')
-        if user_features is not None:
-            print(f"  • User features: {len(user_features)}")
-        item_daily = tables.get('item_daily_features')
-        if item_daily is not None:
-            print(f"  • Item daily features: {len(item_daily)}")
-
-        print("\n📊 Sample data preview:")
-        preview = interactions.head(3)
-        with pd.option_context('display.max_columns', None):
-            print(preview)
-
-        print("✅ All KuaiRec CSVs loaded successfully!", flush=True)
-
-        return tables
-
-    @staticmethod
-    def _safe_literal_eval(value, default=None):
-        if isinstance(value, str):
-            stripped = value.strip()
-            if not stripped:
-                return default
-            try:
-                return ast.literal_eval(stripped)
-            except (ValueError, SyntaxError):
-                return default
-        return value if value is not None else default
-
-=======
             f"Loaded KuaiRec interactions from {interaction_path} with {self.usernum} users and {self.itemnum} items."
         )
 
->>>>>>> bf826375
     @staticmethod
     def _find_column(columns, candidates):
         lowered = {col.lower(): col for col in columns}
