import ast
import json
import os
import pickle
import struct
from pathlib import Path

import numpy as np
import pandas as pd
import torch
from tqdm import tqdm


class MyDataset(torch.utils.data.Dataset):
    """
    用户序列数据集

    Args:
        data_dir: 数据文件目录
        args: 全局参数

    Attributes:
        data_dir: 数据文件目录
        maxlen: 最大长度
        item_feat_dict: 物品特征字典
        mm_emb_ids: 激活的mm_emb特征ID
        mm_emb_dict: 多模态特征字典
        itemnum: 物品数量
        usernum: 用户数量
        indexer_i_rev: 物品索引字典 (reid -> item_id)
        indexer_u_rev: 用户索引字典 (reid -> user_id)
        indexer: 索引字典
        feature_default_value: 特征缺省值
        feature_types: 特征类型，分为user和item的sparse, array, emb, continual类型
        feat_statistics: 特征统计信息，包括user和item的特征数量
    """

    def __init__(self, data_dir, args):
        """
        初始化数据集
        """
        super().__init__()
        self.data_dir = Path(data_dir)
        self.maxlen = args.maxlen
        self.dataset_type = self._detect_dataset_type()

<<<<<<< HEAD
        # KuaiRec-specific bookkeeping so downstream logs can explain how many
        # rows contribute to the training sequences.  These remain ``None`` for
        # Tencent data.
        self.kuairec_rows_raw = None
        self.kuairec_rows_after_dropna = None
        self.kuairec_rows_after_filter = None
        self.kuairec_rows_filtered_by_threshold = None
        self.kuairec_sequences = None
        self.kuairec_sequence_event_count = None

=======
>>>>>>> 4b24398a
        if self.dataset_type == 'kuairec':
            if getattr(args, 'mm_emb_id', None):
                print('KuaiRec dataset detected: ignoring provided mm_emb_id settings.')
            self.mm_emb_ids = []
<<<<<<< HEAD
            threshold = getattr(args, 'watch_ratio_threshold', None)
            if threshold is not None:
                try:
                    self.kuairec_watch_ratio_threshold = float(threshold)
                except (TypeError, ValueError):
                    raise ValueError(
                        f"Invalid watch_ratio_threshold={threshold!r}; expected a numeric value."
                    )
            else:
                self.kuairec_watch_ratio_threshold = None
=======
>>>>>>> 4b24398a
        else:
            self.mm_emb_ids = args.mm_emb_id

        self._load_data_and_offsets()

        if self.dataset_type == 'tencent':
            self.item_feat_dict = json.load(open(Path(data_dir, "item_feat_dict.json"), 'r'))
            self.mm_emb_dict = load_mm_emb(Path(data_dir, "creative_emb"), self.mm_emb_ids)
            with open(self.data_dir / 'indexer.pkl', 'rb') as ff:
                indexer = pickle.load(ff)
                self.itemnum = len(indexer['i'])
                self.usernum = len(indexer['u'])
            self.indexer_i_rev = {v: k for k, v in indexer['i'].items()}
            self.indexer_u_rev = {v: k for k, v in indexer['u'].items()}
            self.indexer = indexer
            self.feature_default_value, self.feature_types, self.feat_statistics = self._init_feat_info()

    def _detect_dataset_type(self):
        if (self.data_dir / "seq.jsonl").exists():
            return 'tencent'
        if (self.data_dir / "predict_seq.jsonl").exists():
            return 'tencent'
<<<<<<< HEAD

        kuai_root = self._locate_kuairec_root()
        if kuai_root is not None:
            self.kuairec_root = kuai_root
            origin = 'Google Drive' if str(kuai_root).startswith('/content/drive') else 'local storage'
            print(
                f"Detected KuaiRec dataset under {kuai_root.resolve() if kuai_root.exists() else kuai_root} "
                f"({origin}).",
                flush=True,
            )
            return 'kuairec'
        raise FileNotFoundError(
            f"Unable to detect dataset format under {self.data_dir}. Expected Tencent preprocessed files or KuaiRec CSVs."
        )

    def _locate_kuairec_root(self):
        candidates = [self.data_dir]
        data_subdir = self.data_dir / 'data'
        if data_subdir.exists():
            candidates.append(data_subdir)

        # Common pattern: repo_root/dataset/KuaiRec[/data]
        dataset_root = self.data_dir / 'dataset'
        if dataset_root.exists():
            candidates.append(dataset_root)
        kuai_from_dataset = dataset_root / 'KuaiRec'
        if kuai_from_dataset.exists():
            candidates.append(kuai_from_dataset)
            kuai_data = kuai_from_dataset / 'data'
            if kuai_data.exists():
                candidates.append(kuai_data)

        # Allow walking up one level to discover ./data/KuaiRec style layouts when invoked
        # from repo_root/train/.
        parent_data = self.data_dir.parent / 'data'
        if parent_data.exists():
            candidates.append(parent_data)
            parent_kuai = parent_data / 'KuaiRec'
            if parent_kuai.exists():
                candidates.append(parent_kuai)
                parent_kuai_data = parent_kuai / 'data'
                if parent_kuai_data.exists():
                    candidates.append(parent_kuai_data)

        # Common Google Drive mount points for notebooks / VS Code remote sessions
        drive_root = Path("/content/drive/MyDrive/datasets/KuaiRec")
        if drive_root.exists():
            candidates.append(drive_root)
            drive_data = drive_root / 'data'
            if drive_data.exists():
                candidates.append(drive_data)

        # Expand each candidate with embedded KuaiRec subdirectories to cover
        # structures such as data/KuaiRec/data/...
        expanded_candidates = []
        for candidate in candidates:
            expanded_candidates.append(candidate)
            expanded_candidates.append(candidate / 'KuaiRec')
            expanded_candidates.append(candidate / 'KuaiRec' / 'data')

        for candidate in expanded_candidates:
            if (candidate / 'small_matrix.csv').exists() or (candidate / 'big_matrix.csv').exists():
                return candidate
        return None
=======
        candidate_dirs = [self.data_dir]
        if (self.data_dir / 'data').exists():
            candidate_dirs.append(self.data_dir / 'data')
        for candidate in candidate_dirs:
            if (candidate / 'small_matrix.csv').exists() or (candidate / 'big_matrix.csv').exists():
                self.kuairec_root = candidate
                return 'kuairec'
        raise FileNotFoundError(
            f"Unable to detect dataset format under {self.data_dir}. Expected Tencent preprocessed files or KuaiRec CSVs."
        )
>>>>>>> 4b24398a

    def _load_data_and_offsets(self):
        """
        加载用户序列数据和每一行的文件偏移量(预处理好的), 用于快速随机访问数据并I/O
        """
        if self.dataset_type == 'tencent':
<<<<<<< HEAD
            print(
                f"Loading Tencent interaction sequences from {self.data_dir / 'seq.jsonl'}...",
                flush=True,
            )
            self.data_file = open(self.data_dir / "seq.jsonl", 'rb')
            with open(Path(self.data_dir, 'seq_offsets.pkl'), 'rb') as f:
                self.seq_offsets = pickle.load(f)
            print(
                f"Loaded {len(self.seq_offsets)} Tencent user offsets.",
                flush=True,
            )
=======
            self.data_file = open(self.data_dir / "seq.jsonl", 'rb')
            with open(Path(self.data_dir, 'seq_offsets.pkl'), 'rb') as f:
                self.seq_offsets = pickle.load(f)
>>>>>>> 4b24398a
        else:
            self._load_kuairec_dataset()

    def _load_user_data(self, uid):
        """
        从数据文件中加载单个用户的数据

        Args:
            uid: 用户ID(reid)

        Returns:
            data: 用户序列数据，格式为[(user_id, item_id, user_feat, item_feat, action_type, timestamp)]
        """
        if self.dataset_type == 'tencent':
            self.data_file.seek(self.seq_offsets[uid])
            line = self.data_file.readline()
            data = json.loads(line)
            return data
        user_reid = self.uid_list[uid]
        return self.user_sequences[user_reid]

    def _load_kuairec_dataset(self):
<<<<<<< HEAD
        csv_root = getattr(self, 'kuairec_root', self.data_dir)
        tables = self._load_raw_kuairec_tables(csv_root)

        raw_interactions = tables['interactions']
        self.kuairec_rows_raw = len(raw_interactions)
        interactions = raw_interactions.copy()
        data_root = tables['resolved_root']
=======
        data_root = getattr(self, 'kuairec_root', self.data_dir)
        if not data_root.exists():
            data_root = self.data_dir

        interaction_path = data_root / 'small_matrix.csv'
        if not interaction_path.exists():
            interaction_path = data_root / 'big_matrix.csv'
        if not interaction_path.exists():
            raise FileNotFoundError(f"KuaiRec dataset not found under {data_root}.")

        interactions = pd.read_csv(interaction_path)
>>>>>>> 4b24398a

        user_col = self._find_column(interactions.columns, ['user_id', 'userid', 'uid'])
        item_col = self._find_column(interactions.columns, ['item_id', 'video_id', 'iid', 'cid'])
        if user_col is None or item_col is None:
            raise ValueError('KuaiRec interactions must contain user and item identifier columns.')

        time_col = self._find_column(interactions.columns, ['timestamp', 'time', 'datetime'])
        action_col = self._find_column(
            interactions.columns,
            ['is_click', 'click', 'finish', 'like', 'view', 'watch', 'play', 'interaction'],
        )

<<<<<<< HEAD
        interactions = interactions.dropna(subset=[user_col, item_col]).copy()
        self.kuairec_rows_after_dropna = len(interactions)
        interactions[user_col] = interactions[user_col].astype(str)
        interactions[item_col] = interactions[item_col].astype(str)

        if action_col and getattr(self, 'kuairec_watch_ratio_threshold', None) is not None:
            numeric_actions = pd.to_numeric(interactions[action_col], errors='coerce')
            before = len(interactions)
            interactions = interactions[numeric_actions >= self.kuairec_watch_ratio_threshold]
            kept = len(interactions)
            self.kuairec_rows_filtered_by_threshold = before - kept
            print(
                "Filtered KuaiRec interactions "
                f"using {action_col}>={self.kuairec_watch_ratio_threshold}: kept {kept} of {before} rows.",
                flush=True,
            )
            interactions = interactions.copy()
            interactions[action_col] = numeric_actions.loc[interactions.index].fillna(0)
        else:
            kept = len(interactions)
            self.kuairec_rows_filtered_by_threshold = 0

        self.kuairec_rows_after_filter = kept

=======
        interactions = interactions.dropna(subset=[user_col, item_col])
        interactions[user_col] = interactions[user_col].astype(str)
        interactions[item_col] = interactions[item_col].astype(str)

>>>>>>> 4b24398a
        user_ids = sorted(interactions[user_col].unique())
        item_ids = sorted(interactions[item_col].unique())
        user2reid = {user_id: idx + 1 for idx, user_id in enumerate(user_ids)}
        item2reid = {item_id: idx + 1 for idx, item_id in enumerate(item_ids)}

<<<<<<< HEAD
        user_feat_df = tables.get('user_features')
        if user_feat_df is not None:
=======
        user_feat_path = data_root / 'user_features.csv'
        if user_feat_path.exists():
            user_feat_df = pd.read_csv(user_feat_path)
>>>>>>> 4b24398a
            user_feat_col = self._find_column(user_feat_df.columns, ['user_id', 'userid', 'uid'])
            if user_feat_col is not None:
                user_feat_df[user_feat_col] = user_feat_df[user_feat_col].astype(str)
                user_feat_df = user_feat_df.drop_duplicates(subset=[user_feat_col]).set_index(user_feat_col)
            else:
                user_feat_df = pd.DataFrame()
        else:
            user_feat_df = pd.DataFrame()

<<<<<<< HEAD
        item_cat_df = tables.get('item_categories')
        if item_cat_df is not None:
=======
        item_cat_path = data_root / 'item_categories.csv'
        if item_cat_path.exists():
            item_cat_df = pd.read_csv(item_cat_path)
>>>>>>> 4b24398a
            item_feat_col = self._find_column(item_cat_df.columns, ['item_id', 'video_id', 'iid', 'cid'])
            if item_feat_col is not None:
                item_cat_df[item_feat_col] = item_cat_df[item_feat_col].astype(str)
                item_cat_df = item_cat_df.drop_duplicates(subset=[item_feat_col])
                if 'feat' in item_cat_df.columns:
                    item_cat_df['feat'] = item_cat_df['feat'].apply(lambda x: self._parse_possible_list(x) or [])
                if item_feat_col != item_col:
                    item_cat_df = item_cat_df.rename(columns={item_feat_col: item_col})
            else:
                item_cat_df = pd.DataFrame({item_col: []})
        else:
            item_cat_df = pd.DataFrame({item_col: []})

        exclude_cols = {user_col, item_col}
        if time_col:
            exclude_cols.add(time_col)
        if action_col:
            exclude_cols.add(action_col)
        extra_cols = [col for col in interactions.columns if col not in exclude_cols]
        if extra_cols:
            item_extra_df = interactions.groupby(item_col)[extra_cols].first().reset_index()
        else:
            item_extra_df = pd.DataFrame(columns=[item_col])

        if not item_cat_df.empty and not item_extra_df.empty:
            item_feature_df = pd.merge(item_cat_df, item_extra_df, on=item_col, how='outer')
        elif not item_cat_df.empty:
            item_feature_df = item_cat_df.copy()
        else:
            item_feature_df = item_extra_df.copy()

        if not item_feature_df.empty:
            item_feature_df[item_col] = item_feature_df[item_col].astype(str)
            item_feature_df = item_feature_df.set_index(item_col)

        self.mm_emb_dict = {}
        self.itemnum = len(item2reid)
        self.usernum = len(user2reid)
        self.indexer_i_rev = {v: k for k, v in item2reid.items()}
        self.indexer_u_rev = {v: k for k, v in user2reid.items()}
        self.indexer = {'i': item2reid, 'u': user2reid, 'f': {}}

        self.feature_types = {
            'user_sparse': [],
            'item_sparse': [],
            'user_array': [],
            'item_array': [],
            'user_continual': [],
            'item_continual': [],
            'item_emb': [],
        }
        self.feature_default_value = {}
        self.feat_statistics = {}
        self.kuairec_user_feature_specs = {}
        self.kuairec_item_feature_specs = {}
        self.kuairec_user_column2feat = {}
        self.kuairec_item_column2feat = {}

        # Ensure bias features exist so each record retains user/item entries
        self.feature_types['user_continual'].append('u_bias')
        self.feature_default_value['u_bias'] = 0.0
        self.indexer['f']['u_bias'] = {}
        self.feature_types['item_continual'].append('i_bias')
        self.feature_default_value['i_bias'] = 0.0
        self.indexer['f']['i_bias'] = {}

        if not user_feat_df.empty:
            for column in user_feat_df.columns:
                series = user_feat_df[column]
                if series.dropna().empty:
                    continue
                feat_id = f'u_{column}'
                spec = self._analyze_feature_series(series, 'user', column)
                if spec is None:
                    continue
                self.kuairec_user_column2feat[column] = feat_id
                self._register_feature_spec(feat_id, 'user', spec)
<<<<<<< HEAD
            print(
                "Registered "
                f"{len(self.kuairec_user_column2feat)} KuaiRec user feature column(s).",
                flush=True,
            )
=======
>>>>>>> 4b24398a

        if not item_feature_df.empty:
            for column in item_feature_df.columns:
                series = item_feature_df[column]
                if isinstance(series, pd.Series) and series.dropna().empty:
                    continue
                feat_id = f'i_{column}'
                spec = self._analyze_feature_series(series, 'item', column)
                if spec is None:
                    continue
                self.kuairec_item_column2feat[column] = feat_id
                self._register_feature_spec(feat_id, 'item', spec)
<<<<<<< HEAD
            print(
                "Registered "
                f"{len(self.kuairec_item_column2feat)} KuaiRec item feature column(s).",
                flush=True,
            )
=======
>>>>>>> 4b24398a

        self.user_feature_lookup = {}
        for user_id, user_reid in user2reid.items():
            feat_dict = {'u_bias': 1.0}
            if not user_feat_df.empty and user_id in user_feat_df.index:
                row = user_feat_df.loc[user_id]
                if isinstance(row, pd.DataFrame):
                    row = row.iloc[0]
                for column, feat_id in self.kuairec_user_column2feat.items():
                    value = row[column]
                    encoded = self._encode_feature_value(value, feat_id, self.kuairec_user_feature_specs)
                    if encoded is not None:
                        feat_dict[feat_id] = encoded
            self.user_feature_lookup[user_reid] = feat_dict

        self.item_feat_dict = {}
        if not item_feature_df.empty:
            for item_id, item_reid in item2reid.items():
                feat_dict = {'i_bias': 1.0}
                if item_id in item_feature_df.index:
                    row = item_feature_df.loc[item_id]
                    if isinstance(row, pd.DataFrame):
                        row = row.iloc[0]
                    for column, feat_id in self.kuairec_item_column2feat.items():
                        value = row[column]
                        encoded = self._encode_feature_value(value, feat_id, self.kuairec_item_feature_specs)
                        if encoded is not None:
                            feat_dict[feat_id] = encoded
                self.item_feat_dict[str(item_reid)] = feat_dict
        else:
            for item_id, item_reid in item2reid.items():
                self.item_feat_dict[str(item_reid)] = {'i_bias': 1.0}

        self.user_sequences = {}
        sorted_interactions = interactions if not time_col else interactions.sort_values(time_col)
<<<<<<< HEAD
        total_events = 0
=======
>>>>>>> 4b24398a
        for user_id, group in sorted_interactions.groupby(user_col):
            user_reid = user2reid[user_id]
            user_feat = self.user_feature_lookup.get(user_reid, {'u_bias': 1.0})
            seq_records = []
            ordered_group = group if time_col is None else group.sort_values(time_col)
            for order, (_, row) in enumerate(ordered_group.iterrows()):
                item_id = row[item_col]
                if item_id not in item2reid:
                    continue
                item_reid = item2reid[item_id]
                item_feat = self.item_feat_dict.get(str(item_reid), {'i_bias': 1.0})
                action_value = self._extract_action_value(row, action_col)
                timestamp = self._extract_timestamp(row, time_col, order)
                seq_records.append((user_reid, item_reid, dict(user_feat), dict(item_feat), action_value, timestamp))
            if seq_records:
                self.user_sequences[user_reid] = seq_records
<<<<<<< HEAD
                total_events += len(seq_records)
=======
>>>>>>> 4b24398a

        self.uid_list = sorted(self.user_sequences.keys())
        self.seq_offsets = list(range(len(self.uid_list)))

        print(
<<<<<<< HEAD
            f"Finished KuaiRec ingest: {self.usernum} users, {self.itemnum} items, "
            f"{len(self.user_sequences)} user sequence(s).",
            flush=True,
        )

        self.kuairec_sequences = len(self.user_sequences)
        self.kuairec_sequence_event_count = total_events

    def _load_raw_kuairec_tables(self, csv_root):
        data_root = Path(csv_root)
        if not data_root.exists():
            raise FileNotFoundError(f"KuaiRec dataset not found under {csv_root}.")

        # Prefer nested "data" directory when present to mirror the upstream release.
        if (data_root / 'data').exists():
            data_root = data_root / 'data'

        print(f"Resolving KuaiRec CSV bundle from {data_root.resolve()}...", flush=True)

        tables = {'resolved_root': data_root}

        def read_csv(name, friendly):
            path = data_root / f"{name}.csv"
            if not path.exists():
                return None
            print(f"Loading {friendly}...", flush=True)
            df = pd.read_csv(path)
            tables[name] = df
            return df

        big_matrix = read_csv('big_matrix', 'big matrix')
        small_matrix = read_csv('small_matrix', 'small matrix')
        interactions = small_matrix if small_matrix is not None else big_matrix
        if interactions is None:
            raise FileNotFoundError(
                f"KuaiRec interactions missing under {data_root}. Expected small_matrix.csv or big_matrix.csv."
            )

        social_network = read_csv('social_network', 'social network')
        if social_network is not None and 'friend_list' in social_network.columns:
            social_network['friend_list'] = social_network['friend_list'].apply(
                lambda x: self._safe_literal_eval(x, default=[])
            )

        item_categories = read_csv('item_categories', 'item features')
        if item_categories is not None and 'feat' in item_categories.columns:
            item_categories['feat'] = item_categories['feat'].apply(
                lambda x: self._safe_literal_eval(x, default=[])
            )

        read_csv('user_features', 'user features')
        read_csv('item_daily_features', "items' daily features")

        tables['interactions'] = interactions

        # Emit the same summary as the reference notebook helper for transparency.
        print("\nDataset Summary:")
        if big_matrix is not None:
            print(f"  • Big matrix shape: {big_matrix.shape}")
        if small_matrix is not None:
            print(f"  • Small matrix shape: {small_matrix.shape}")
        if social_network is not None:
            print(f"  • Users in social network: {len(social_network)}")
        if item_categories is not None:
            print(f"  • Item features: {len(item_categories)}")
        user_features = tables.get('user_features')
        if user_features is not None:
            print(f"  • User features: {len(user_features)}")
        item_daily = tables.get('item_daily_features')
        if item_daily is not None:
            print(f"  • Item daily features: {len(item_daily)}")

        print("\n📊 Sample data preview:")
        preview = interactions.head(3)
        with pd.option_context('display.max_columns', None):
            print(preview)

        print("✅ All KuaiRec CSVs loaded successfully!", flush=True)

        return tables

    @staticmethod
    def _safe_literal_eval(value, default=None):
        if isinstance(value, str):
            stripped = value.strip()
            if not stripped:
                return default
            try:
                return ast.literal_eval(stripped)
            except (ValueError, SyntaxError):
                return default
        return value if value is not None else default

=======
            f"Loaded KuaiRec interactions from {interaction_path} with {self.usernum} users and {self.itemnum} items."
        )

>>>>>>> 4b24398a
    @staticmethod
    def _find_column(columns, candidates):
        lowered = {col.lower(): col for col in columns}
        for candidate in candidates:
            for col in columns:
                if candidate in col.lower():
                    return col
        return None

    def _parse_possible_list(self, value):
        if isinstance(value, str):
            trimmed = value.strip()
            if not trimmed:
                return []
            if trimmed[0] in {'[', '{', '('} and trimmed[-1] in {']', '}', ')'}:
                try:
                    parsed = ast.literal_eval(trimmed)
                except (ValueError, SyntaxError):
                    return []
            else:
                return None
        elif isinstance(value, dict):
            parsed = list(value.values())
        elif isinstance(value, (list, tuple, set)):
            parsed = list(value)
        else:
            return None

        if isinstance(parsed, dict):
            parsed = list(parsed.values())
        if isinstance(parsed, (list, tuple, set)):
            cleaned = []
            for item in parsed:
                if item is None:
                    continue
                if isinstance(item, float) and np.isnan(item):
                    continue
                cleaned.append(item)
            return cleaned
        return None

    def _analyze_feature_series(self, series, scope, column_name):
        non_null = series.dropna()
        if non_null.empty:
            return None

        sample_values = non_null.iloc[: min(len(non_null), 50)]
        is_array = False
        for value in sample_values:
            parsed = self._parse_possible_list(value)
            if parsed is not None:
                is_array = True
                break
            if isinstance(value, (list, tuple, set, dict)):
                is_array = True
                break

        if is_array:
            tokens = set()
            for value in non_null:
                parsed = self._parse_possible_list(value)
                if parsed is None:
                    if isinstance(value, dict):
                        parsed = list(value.values())
                    elif isinstance(value, (list, tuple, set)):
                        parsed = list(value)
                    else:
                        continue
                for token in parsed:
                    if token is None:
                        continue
                    tokens.add(str(token))
            if not tokens:
                return None
            mapping = {token: idx + 1 for idx, token in enumerate(sorted(tokens))}
            return {'type': 'array', 'mapping': mapping, 'default': [0]}

        unique_count = non_null.nunique(dropna=True)
        max_sparse_threshold = 200
        if non_null.dtype == object or unique_count <= max_sparse_threshold:
            unique_tokens = sorted(set(non_null.astype(str)))
            mapping = {token: idx + 1 for idx, token in enumerate(unique_tokens)}
            return {'type': 'sparse', 'mapping': mapping, 'default': 0}

        return {'type': 'continual', 'mapping': None, 'default': 0.0}

    def _register_feature_spec(self, feat_id, scope, spec):
        feature_type = spec['type']
        key = f"{scope}_{feature_type}"
        if key not in self.feature_types:
            self.feature_types[key] = []
        if feat_id not in self.feature_types[key]:
            self.feature_types[key].append(feat_id)
        self.feature_default_value[feat_id] = spec['default']
        if spec['mapping'] is not None:
            self.indexer['f'][feat_id] = spec['mapping']
            self.feat_statistics[feat_id] = len(spec['mapping'])
        else:
            self.indexer['f'][feat_id] = {}

        if scope == 'user':
            self.kuairec_user_feature_specs[feat_id] = spec
        else:
            self.kuairec_item_feature_specs[feat_id] = spec

    def _encode_feature_value(self, value, feat_id, spec_dict):
        spec = spec_dict.get(feat_id)
        if spec is None:
            return None
        if value is None or (isinstance(value, float) and np.isnan(value)):
            return None

        feature_type = spec['type']
        if feature_type == 'continual':
            try:
                return float(value)
            except (TypeError, ValueError):
                return None

        if feature_type == 'sparse':
            key = str(value)
            return spec['mapping'].get(key, 0)

        if feature_type == 'array':
            parsed = self._parse_possible_list(value)
            if parsed is None:
                if isinstance(value, dict):
                    parsed = list(value.values())
                elif isinstance(value, (list, tuple, set)):
                    parsed = list(value)
                else:
                    parsed = [value]
            encoded = [spec['mapping'].get(str(token), 0) for token in parsed if token is not None]
            return encoded if encoded else [0]

        return None

    def _extract_action_value(self, row, action_col):
        if action_col is None:
            return 1
        value = row[action_col]
        if isinstance(value, (list, dict)):
            return 1
        if pd.isna(value):
            return 0
        if isinstance(value, str):
            stripped = value.strip().lower()
            if not stripped:
                return 0
            if stripped in {'true', 'yes', 'y'}:
                return 1
            if stripped in {'false', 'no', 'n'}:
                return 0
            try:
                value = float(stripped)
            except ValueError:
                return 0
        try:
            return int(float(value))
        except (TypeError, ValueError):
            return 0

    def _extract_timestamp(self, row, time_col, fallback):
        if time_col is None:
            return fallback
        value = row[time_col]
        if pd.isna(value):
            return fallback
        if isinstance(value, (np.integer, int)):
            return int(value)
        if isinstance(value, (np.floating, float)):
            if np.isnan(value):
                return fallback
            return float(value)
        if isinstance(value, str):
            stripped = value.strip()
            if not stripped:
                return fallback
            try:
                parsed = pd.to_datetime(stripped, errors='coerce')
            except Exception:
                parsed = None
            if parsed is not None and not pd.isna(parsed):
                return parsed.value // 10**9
            try:
                return float(stripped)
            except ValueError:
                return fallback
        return fallback

    def _random_neq(self, l, r, s):
        """
        生成一个不在序列s中的随机整数, 用于训练时的负采样

        Args:
            l: 随机整数的最小值
            r: 随机整数的最大值
            s: 序列

        Returns:
            t: 不在序列s中的随机整数
        """
        t = np.random.randint(l, r)
        while t in s or str(t) not in self.item_feat_dict:
            t = np.random.randint(l, r)
        return t

    def __getitem__(self, uid):
        """
        获取单个用户的数据，并进行padding处理，生成模型需要的数据格式

        Args:
            uid: 用户ID(reid)

        Returns:
            seq: 用户序列ID
            pos: 正样本ID（即下一个真实访问的item）
            neg: 负样本ID
            token_type: 用户序列类型，1表示item，2表示user
            next_token_type: 下一个token类型，1表示item，2表示user
            seq_feat: 用户序列特征，每个元素为字典，key为特征ID，value为特征值
            pos_feat: 正样本特征，每个元素为字典，key为特征ID，value为特征值
            neg_feat: 负样本特征，每个元素为字典，key为特征ID，value为特征值
        """
        user_sequence = self._load_user_data(uid)  # 动态加载用户数据

        ext_user_sequence = []
        for record_tuple in user_sequence:
            u, i, user_feat, item_feat, action_type, _ = record_tuple
            if u and user_feat:
                ext_user_sequence.insert(0, (u, user_feat, 2, action_type))
            if i and item_feat:
                ext_user_sequence.append((i, item_feat, 1, action_type))

        seq = np.zeros([self.maxlen + 1], dtype=np.int32)
        pos = np.zeros([self.maxlen + 1], dtype=np.int32)
        neg = np.zeros([self.maxlen + 1], dtype=np.int32)
        token_type = np.zeros([self.maxlen + 1], dtype=np.int32)
        next_token_type = np.zeros([self.maxlen + 1], dtype=np.int32)
        next_action_type = np.zeros([self.maxlen + 1], dtype=np.int32)

        seq_feat = np.empty([self.maxlen + 1], dtype=object)
        pos_feat = np.empty([self.maxlen + 1], dtype=object)
        neg_feat = np.empty([self.maxlen + 1], dtype=object)

        nxt = ext_user_sequence[-1]
        idx = self.maxlen

        ts = set()
        for record_tuple in ext_user_sequence:
            if record_tuple[2] == 1 and record_tuple[0]:
                ts.add(record_tuple[0])

        # left-padding, 从后往前遍历，将用户序列填充到maxlen+1的长度
        for record_tuple in reversed(ext_user_sequence[:-1]):
            i, feat, type_, act_type = record_tuple
            next_i, next_feat, next_type, next_act_type = nxt
            feat = self.fill_missing_feat(feat, i)
            next_feat = self.fill_missing_feat(next_feat, next_i)
            seq[idx] = i
            token_type[idx] = type_
            next_token_type[idx] = next_type
            if next_act_type is not None:
                next_action_type[idx] = next_act_type
            seq_feat[idx] = feat
            if next_type == 1 and next_i != 0:
                pos[idx] = next_i
                pos_feat[idx] = next_feat
                neg_id = self._random_neq(1, self.itemnum + 1, ts)
                neg[idx] = neg_id
                neg_feat[idx] = self.fill_missing_feat(self.item_feat_dict[str(neg_id)], neg_id)
            nxt = record_tuple
            idx -= 1
            if idx == -1:
                break

        seq_feat = np.where(seq_feat == None, self.feature_default_value, seq_feat)
        pos_feat = np.where(pos_feat == None, self.feature_default_value, pos_feat)
        neg_feat = np.where(neg_feat == None, self.feature_default_value, neg_feat)

        return seq, pos, neg, token_type, next_token_type, next_action_type, seq_feat, pos_feat, neg_feat

    def __len__(self):
        """
        返回数据集长度，即用户数量

        Returns:
            usernum: 用户数量
        """
        return len(self.seq_offsets)

    def _init_feat_info(self):
        """
        初始化特征信息, 包括特征缺省值和特征类型

        Returns:
            feat_default_value: 特征缺省值，每个元素为字典，key为特征ID，value为特征缺省值
            feat_types: 特征类型，key为特征类型名称，value为包含的特征ID列表
        """
        feat_default_value = {}
        feat_statistics = {}
        feat_types = {}
        feat_types['user_sparse'] = ['103', '104', '105', '109']
        feat_types['item_sparse'] = [
            '100',
            '117',
            '111',
            '118',
            '101',
            '102',
            '119',
            '120',
            '114',
            '112',
            '121',
            '115',
            '122',
            '116',
        ]
        feat_types['item_array'] = []
        feat_types['user_array'] = ['106', '107', '108', '110']
        feat_types['item_emb'] = self.mm_emb_ids
        feat_types['user_continual'] = []
        feat_types['item_continual'] = []

        for feat_id in feat_types['user_sparse']:
            feat_default_value[feat_id] = 0
            feat_statistics[feat_id] = len(self.indexer['f'][feat_id])
        for feat_id in feat_types['item_sparse']:
            feat_default_value[feat_id] = 0
            feat_statistics[feat_id] = len(self.indexer['f'][feat_id])
        for feat_id in feat_types['item_array']:
            feat_default_value[feat_id] = [0]
            feat_statistics[feat_id] = len(self.indexer['f'][feat_id])
        for feat_id in feat_types['user_array']:
            feat_default_value[feat_id] = [0]
            feat_statistics[feat_id] = len(self.indexer['f'][feat_id])
        for feat_id in feat_types['user_continual']:
            feat_default_value[feat_id] = 0
        for feat_id in feat_types['item_continual']:
            feat_default_value[feat_id] = 0
        for feat_id in feat_types['item_emb']:
            feat_default_value[feat_id] = np.zeros(
                list(self.mm_emb_dict[feat_id].values())[0].shape[0], dtype=np.float32
            )

        return feat_default_value, feat_types, feat_statistics

    def fill_missing_feat(self, feat, item_id):
        """
        对于原始数据中缺失的特征进行填充缺省值

        Args:
            feat: 特征字典
            item_id: 物品ID

        Returns:
            filled_feat: 填充后的特征字典
        """
        if feat == None:
            feat = {}
        filled_feat = {}
        for k in feat.keys():
            filled_feat[k] = feat[k]

        all_feat_ids = []
        for feat_type in self.feature_types.values():
            all_feat_ids.extend(feat_type)
        missing_fields = set(all_feat_ids) - set(feat.keys())
        for feat_id in missing_fields:
            filled_feat[feat_id] = self.feature_default_value[feat_id]
        for feat_id in self.feature_types['item_emb']:
            if item_id != 0 and self.indexer_i_rev[item_id] in self.mm_emb_dict[feat_id]:
                if type(self.mm_emb_dict[feat_id][self.indexer_i_rev[item_id]]) == np.ndarray:
                    filled_feat[feat_id] = self.mm_emb_dict[feat_id][self.indexer_i_rev[item_id]]

        return filled_feat

    @staticmethod
    def collate_fn(batch):
        """
        Args:
            batch: 多个__getitem__返回的数据

        Returns:
            seq: 用户序列ID, torch.Tensor形式
            pos: 正样本ID, torch.Tensor形式
            neg: 负样本ID, torch.Tensor形式
            token_type: 用户序列类型, torch.Tensor形式
            next_token_type: 下一个token类型, torch.Tensor形式
            seq_feat: 用户序列特征, list形式
            pos_feat: 正样本特征, list形式
            neg_feat: 负样本特征, list形式
        """
        seq, pos, neg, token_type, next_token_type, next_action_type, seq_feat, pos_feat, neg_feat = zip(*batch)
        seq = torch.from_numpy(np.array(seq))
        pos = torch.from_numpy(np.array(pos))
        neg = torch.from_numpy(np.array(neg))
        token_type = torch.from_numpy(np.array(token_type))
        next_token_type = torch.from_numpy(np.array(next_token_type))
        next_action_type = torch.from_numpy(np.array(next_action_type))
        seq_feat = list(seq_feat)
        pos_feat = list(pos_feat)
        neg_feat = list(neg_feat)
        return seq, pos, neg, token_type, next_token_type, next_action_type, seq_feat, pos_feat, neg_feat


class MyTestDataset(MyDataset):
    """
    测试数据集
    """

    def __init__(self, data_dir, args):
        super().__init__(data_dir, args)

    def _load_data_and_offsets(self):
        if self.dataset_type == 'tencent':
            self.data_file = open(self.data_dir / "predict_seq.jsonl", 'rb')
            with open(Path(self.data_dir, 'predict_seq_offsets.pkl'), 'rb') as f:
                self.seq_offsets = pickle.load(f)
        else:
            # Reuse KuaiRec loader for inference scenarios
            self._load_kuairec_dataset()

    def _process_cold_start_feat(self, feat):
        """
        处理冷启动特征。训练集未出现过的特征value为字符串，默认转换为0.可设计替换为更好的方法。
        """
        processed_feat = {}
        for feat_id, feat_value in feat.items():
            if type(feat_value) == list:
                value_list = []
                for v in feat_value:
                    if type(v) == str:
                        value_list.append(0)
                    else:
                        value_list.append(v)
                processed_feat[feat_id] = value_list
            elif type(feat_value) == str:
                processed_feat[feat_id] = 0
            else:
                processed_feat[feat_id] = feat_value
        return processed_feat

    def __getitem__(self, uid):
        """
        获取单个用户的数据，并进行padding处理，生成模型需要的数据格式

        Args:
            uid: 用户在self.data_file中储存的行号
        Returns:
            seq: 用户序列ID
            token_type: 用户序列类型，1表示item，2表示user
            seq_feat: 用户序列特征，每个元素为字典，key为特征ID，value为特征值
            user_id: user_id eg. user_xxxxxx ,便于后面对照答案
        """
        user_sequence = self._load_user_data(uid)  # 动态加载用户数据

        ext_user_sequence = []
        for record_tuple in user_sequence:
            u, i, user_feat, item_feat, _, _ = record_tuple
            if u:
                if type(u) == str:  # 如果是字符串，说明是user_id
                    user_id = u
                else:  # 如果是int，说明是re_id
                    user_id = self.indexer_u_rev[u]
            if u and user_feat:
                if type(u) == str:
                    u = 0
                if user_feat:
                    user_feat = self._process_cold_start_feat(user_feat)
                ext_user_sequence.insert(0, (u, user_feat, 2))

            if i and item_feat:
                # 序列对于训练时没见过的item，不会直接赋0，而是保留creative_id，creative_id远大于训练时的itemnum
                if i > self.itemnum:
                    i = 0
                if item_feat:
                    item_feat = self._process_cold_start_feat(item_feat)
                ext_user_sequence.append((i, item_feat, 1))

        seq = np.zeros([self.maxlen + 1], dtype=np.int32)
        token_type = np.zeros([self.maxlen + 1], dtype=np.int32)
        seq_feat = np.empty([self.maxlen + 1], dtype=object)

        idx = self.maxlen

        ts = set()
        for record_tuple in ext_user_sequence:
            if record_tuple[2] == 1 and record_tuple[0]:
                ts.add(record_tuple[0])

        for record_tuple in reversed(ext_user_sequence[:-1]):
            i, feat, type_ = record_tuple
            feat = self.fill_missing_feat(feat, i)
            seq[idx] = i
            token_type[idx] = type_
            seq_feat[idx] = feat
            idx -= 1
            if idx == -1:
                break

        seq_feat = np.where(seq_feat == None, self.feature_default_value, seq_feat)

        return seq, token_type, seq_feat, user_id

    def __len__(self):
        """
        Returns:
            len(self.seq_offsets): 用户数量
        """
        if self.dataset_type == 'tencent':
            with open(Path(self.data_dir, 'predict_seq_offsets.pkl'), 'rb') as f:
                temp = pickle.load(f)
            return len(temp)
        return len(self.seq_offsets)

    @staticmethod
    def collate_fn(batch):
        """
        将多个__getitem__返回的数据拼接成一个batch

        Args:
            batch: 多个__getitem__返回的数据

        Returns:
            seq: 用户序列ID, torch.Tensor形式
            token_type: 用户序列类型, torch.Tensor形式
            seq_feat: 用户序列特征, list形式
            user_id: user_id, str
        """
        seq, token_type, seq_feat, user_id = zip(*batch)
        seq = torch.from_numpy(np.array(seq))
        token_type = torch.from_numpy(np.array(token_type))
        seq_feat = list(seq_feat)

        return seq, token_type, seq_feat, user_id


def save_emb(emb, save_path):
    """
    将Embedding保存为二进制文件

    Args:
        emb: 要保存的Embedding，形状为 [num_points, num_dimensions]
        save_path: 保存路径
    """
    num_points = emb.shape[0]  # 数据点数量
    num_dimensions = emb.shape[1]  # 向量的维度
    print(f'saving {save_path}')
    with open(Path(save_path), 'wb') as f:
        f.write(struct.pack('II', num_points, num_dimensions))
        emb.tofile(f)


def load_mm_emb(mm_path, feat_ids):
    """
    加载多模态特征Embedding

    Args:
        mm_path: 多模态特征Embedding路径
        feat_ids: 要加载的多模态特征ID列表

    Returns:
        mm_emb_dict: 多模态特征Embedding字典，key为特征ID，value为特征Embedding字典（key为item ID，value为Embedding）
    """
    #SHAPE_DICT = {"81": 32, "82": 1024, "83": 3584, "84": 4096, "85": 3584, "86": 3584}
    SHAPE_DICT = {"82": 1024, "83": 3584, "84": 4096, "85": 3584, "86": 3584}

    mm_emb_dict = {}
    for feat_id in tqdm(feat_ids, desc='Loading mm_emb'):
        shape = SHAPE_DICT[feat_id]
        emb_dict = {}
        if feat_id != '81':
            try:
                base_path = Path(mm_path, f'emb_{feat_id}_{shape}')
                for json_file in base_path.glob('part-*'):
                    with open(json_file, 'r', encoding='utf-8') as file:
                        for line in file:
                            data_dict_origin = json.loads(line.strip())
                            insert_emb = data_dict_origin['emb']
                            if isinstance(insert_emb, list):
                                insert_emb = np.array(insert_emb, dtype=np.float32)
                            data_dict = {data_dict_origin['anonymous_cid']: insert_emb}
                            emb_dict.update(data_dict)
            except Exception as e:
                print(f"transfer error: {e}")
                
        '''
        if feat_id == '81':
            with open(Path(mm_path, f'emb_{feat_id}_{shape}.pkl'), 'rb') as f:
                emb_dict = pickle.load(f)
        '''
        mm_emb_dict[feat_id] = emb_dict
        print(f'Loaded #{feat_id} mm_emb')
    return mm_emb_dict


<<<<<<< HEAD
def resolve_data_root(data_path=None, ignore_env=False):
    """Determine the dataset root used for loading.

    The lookup mirrors the dataset CLI helper so training scripts benefit from the
    same automatic discovery of KuaiRec/Tencent assets. Preference order:

    1. An explicit ``data_path`` argument.
    2. ``TRAIN_DATA_PATH`` from the environment (unless ``ignore_env``).
    3. Common ``data/`` or ``dataset/`` folders relative to the repository and
       ``train/`` directory.
    """

    script_dir = Path(__file__).resolve().parent
    if data_path is not None:
        return Path(data_path)

    if not ignore_env:
        env_path = os.environ.get("TRAIN_DATA_PATH")
        if env_path:
            return Path(env_path)
=======
def _resolve_data_root(cli_args):
    script_dir = Path(__file__).resolve().parent
    if cli_args.data_path is not None:
        return Path(cli_args.data_path)

    from os import environ

    env_path = None if cli_args.no_env else environ.get("TRAIN_DATA_PATH")
    if env_path:
        return Path(env_path)
>>>>>>> 4b24398a

    candidate_roots = [
        Path("./data"),
        script_dir / "data",
        script_dir.parent / "data",
        Path("./dataset"),
        script_dir / "dataset",
        script_dir.parent / "dataset",
    ]
    for candidate in candidate_roots:
        if candidate.exists():
            return candidate
        if (candidate / "KuaiRec").exists():
            return candidate / "KuaiRec"
    return candidate_roots[0]


def main():
    import argparse
    import traceback
    from types import SimpleNamespace

    import sys

    try:
        sys.stdout.reconfigure(line_buffering=True)
    except AttributeError:
        pass

    parser = argparse.ArgumentParser(description="Inspect dataset loading and derived features.")
    parser.add_argument(
        "--data-path",
        default=None,
        help="Root directory that contains the Tencent preprocessed files or KuaiRec CSVs.",
    )
    parser.add_argument("--maxlen", type=int, default=100, help="Maximum sequence length to keep per user.")
    parser.add_argument(
        "--mm-emb-id",
        nargs="*",
        default=[],
        help="Tencent only: multimedia embedding feature IDs to load (e.g. 82 83).",
    )
    parser.add_argument(
<<<<<<< HEAD
        "--watch-ratio-threshold",
        type=float,
        default=None,
        help=(
            "KuaiRec only: minimum watch_ratio required to keep an interaction. "
            "Set to 2.0 to follow the official like-signal suggestion."
        ),
    )
    parser.add_argument(
=======
>>>>>>> 4b24398a
        "--sample-users",
        type=int,
        default=3,
        help="How many sample sequences to summarise after loading the dataset.",
    )
    parser.add_argument(
        "--show-features",
        action="store_true",
        help="Print the derived feature groups (sparse/array/continual) detected for the dataset.",
    )
    parser.add_argument(
        "--no-env",
        action="store_true",
        help="Ignore TRAIN_DATA_PATH from the environment and rely on --data-path only.",
    )

    cli_args = parser.parse_args()
<<<<<<< HEAD
    data_root = Path(
        resolve_data_root(data_path=cli_args.data_path, ignore_env=cli_args.no_env)
    )
    resolved_path = data_root.resolve() if data_root.exists() else data_root
    print(f"Inspecting data root: {resolved_path}", flush=True)

    runtime_args = SimpleNamespace(
        maxlen=cli_args.maxlen,
        mm_emb_id=cli_args.mm_emb_id,
        watch_ratio_threshold=cli_args.watch_ratio_threshold,
    )
=======
    data_root = Path(_resolve_data_root(cli_args))
    resolved_path = data_root.resolve() if data_root.exists() else data_root
    print(f"Inspecting data root: {resolved_path}", flush=True)

    runtime_args = SimpleNamespace(maxlen=cli_args.maxlen, mm_emb_id=cli_args.mm_emb_id)
>>>>>>> 4b24398a

    try:
        dataset = MyDataset(str(data_root), runtime_args)
    except FileNotFoundError as err:
        print(f"\n❌ {err}")
        print("Provide the KuaiRec/Tencent files via --data-path or set TRAIN_DATA_PATH before running this helper.")
        return 1
    except Exception:
        print("\n❌ Unexpected error while loading the dataset:")
        traceback.print_exc()
        return 1

    print("Dataset initialised successfully.\n", flush=True)

    print(f"Detected dataset type: {dataset.dataset_type}")
    user_count = getattr(dataset, "usernum", len(dataset))
    item_count = getattr(dataset, "itemnum", "unknown")
    print(f"Users: {user_count}  Items: {item_count}  User sequences: {len(dataset)}")

<<<<<<< HEAD
    if dataset.dataset_type == 'kuairec':
        print("\nKuaiRec interaction summary:")
        raw_rows = getattr(dataset, 'kuairec_rows_raw', None)
        dropna_rows = getattr(dataset, 'kuairec_rows_after_dropna', None)
        kept_rows = getattr(dataset, 'kuairec_rows_after_filter', None)
        filtered_rows = getattr(dataset, 'kuairec_rows_filtered_by_threshold', None)
        if raw_rows is not None:
            print(f"  - Raw CSV rows: {raw_rows}")
        if dropna_rows is not None and raw_rows is not None:
            dropped_missing = raw_rows - dropna_rows
            if dropped_missing:
                print(f"  - Dropped {dropped_missing} rows with missing user/item IDs")
        if filtered_rows is not None and filtered_rows > 0:
            threshold = getattr(dataset, 'kuairec_watch_ratio_threshold', None)
            suffix = f" (watch_ratio_threshold={threshold})" if threshold is not None else ''
            print(f"  - Removed {filtered_rows} low-engagement rows{suffix}")
        if kept_rows is not None:
            print(f"  - Rows kept for sequential training: {kept_rows}")
        seq_events = getattr(dataset, 'kuairec_sequence_event_count', None)
        if seq_events is not None:
            print(f"  - Total chronological interactions across sequences: {seq_events}")

=======
>>>>>>> 4b24398a
    if cli_args.show_features and getattr(dataset, "feature_types", None):
        print("\nDerived feature groups:")
        for group, feature_ids in dataset.feature_types.items():
            print(f"  - {group}: {len(feature_ids)} feature(s)")

    if len(dataset) == 0:
        print("\nThe dataset is empty—no user sequences were loaded.")
        return 0

    print("\nSample sequences:")
    sample_total = min(cli_args.sample_users, len(dataset))
    for idx in range(sample_total):
        sample = dataset[idx]
        (
            seq,
            pos,
            neg,
            token_type,
            next_token_type,
            next_action_type,
            seq_feat,
            pos_feat,
            neg_feat,
        ) = sample

        seq = np.asarray(seq)
        pos = np.asarray(pos)

        history_len = int(np.count_nonzero(seq))
        positives = pos[pos > 0]
        next_item_id = int(positives[-1]) if positives.size else 0
        original_item = dataset.indexer_i_rev.get(next_item_id, "n/a") if next_item_id else "n/a"
        print(
            f"  • User #{idx}: history length={history_len}, next positive item id={next_item_id} (original={original_item})"
        )

<<<<<<< HEAD
    launch_hint = f'python train/main.py --data_path "{resolved_path}"'
    if cli_args.watch_ratio_threshold is not None:
        launch_hint += f' --watch_ratio_threshold {cli_args.watch_ratio_threshold}'
    print(
        "\nUse {cmd} to launch full training once the dataset looks correct. "
        "You can also export TRAIN_DATA_PATH instead of passing --data_path."
        .format(cmd=launch_hint)
    )
=======
    print("\nUse python train/main.py to launch full training once the dataset looks correct.")
>>>>>>> 4b24398a
    return 0


if __name__ == "__main__":
    raise SystemExit(main())<|MERGE_RESOLUTION|>--- conflicted
+++ resolved
@@ -44,36 +44,10 @@
         self.maxlen = args.maxlen
         self.dataset_type = self._detect_dataset_type()
 
-<<<<<<< HEAD
-        # KuaiRec-specific bookkeeping so downstream logs can explain how many
-        # rows contribute to the training sequences.  These remain ``None`` for
-        # Tencent data.
-        self.kuairec_rows_raw = None
-        self.kuairec_rows_after_dropna = None
-        self.kuairec_rows_after_filter = None
-        self.kuairec_rows_filtered_by_threshold = None
-        self.kuairec_sequences = None
-        self.kuairec_sequence_event_count = None
-
-=======
->>>>>>> 4b24398a
         if self.dataset_type == 'kuairec':
             if getattr(args, 'mm_emb_id', None):
                 print('KuaiRec dataset detected: ignoring provided mm_emb_id settings.')
             self.mm_emb_ids = []
-<<<<<<< HEAD
-            threshold = getattr(args, 'watch_ratio_threshold', None)
-            if threshold is not None:
-                try:
-                    self.kuairec_watch_ratio_threshold = float(threshold)
-                except (TypeError, ValueError):
-                    raise ValueError(
-                        f"Invalid watch_ratio_threshold={threshold!r}; expected a numeric value."
-                    )
-            else:
-                self.kuairec_watch_ratio_threshold = None
-=======
->>>>>>> 4b24398a
         else:
             self.mm_emb_ids = args.mm_emb_id
 
@@ -96,72 +70,6 @@
             return 'tencent'
         if (self.data_dir / "predict_seq.jsonl").exists():
             return 'tencent'
-<<<<<<< HEAD
-
-        kuai_root = self._locate_kuairec_root()
-        if kuai_root is not None:
-            self.kuairec_root = kuai_root
-            origin = 'Google Drive' if str(kuai_root).startswith('/content/drive') else 'local storage'
-            print(
-                f"Detected KuaiRec dataset under {kuai_root.resolve() if kuai_root.exists() else kuai_root} "
-                f"({origin}).",
-                flush=True,
-            )
-            return 'kuairec'
-        raise FileNotFoundError(
-            f"Unable to detect dataset format under {self.data_dir}. Expected Tencent preprocessed files or KuaiRec CSVs."
-        )
-
-    def _locate_kuairec_root(self):
-        candidates = [self.data_dir]
-        data_subdir = self.data_dir / 'data'
-        if data_subdir.exists():
-            candidates.append(data_subdir)
-
-        # Common pattern: repo_root/dataset/KuaiRec[/data]
-        dataset_root = self.data_dir / 'dataset'
-        if dataset_root.exists():
-            candidates.append(dataset_root)
-        kuai_from_dataset = dataset_root / 'KuaiRec'
-        if kuai_from_dataset.exists():
-            candidates.append(kuai_from_dataset)
-            kuai_data = kuai_from_dataset / 'data'
-            if kuai_data.exists():
-                candidates.append(kuai_data)
-
-        # Allow walking up one level to discover ./data/KuaiRec style layouts when invoked
-        # from repo_root/train/.
-        parent_data = self.data_dir.parent / 'data'
-        if parent_data.exists():
-            candidates.append(parent_data)
-            parent_kuai = parent_data / 'KuaiRec'
-            if parent_kuai.exists():
-                candidates.append(parent_kuai)
-                parent_kuai_data = parent_kuai / 'data'
-                if parent_kuai_data.exists():
-                    candidates.append(parent_kuai_data)
-
-        # Common Google Drive mount points for notebooks / VS Code remote sessions
-        drive_root = Path("/content/drive/MyDrive/datasets/KuaiRec")
-        if drive_root.exists():
-            candidates.append(drive_root)
-            drive_data = drive_root / 'data'
-            if drive_data.exists():
-                candidates.append(drive_data)
-
-        # Expand each candidate with embedded KuaiRec subdirectories to cover
-        # structures such as data/KuaiRec/data/...
-        expanded_candidates = []
-        for candidate in candidates:
-            expanded_candidates.append(candidate)
-            expanded_candidates.append(candidate / 'KuaiRec')
-            expanded_candidates.append(candidate / 'KuaiRec' / 'data')
-
-        for candidate in expanded_candidates:
-            if (candidate / 'small_matrix.csv').exists() or (candidate / 'big_matrix.csv').exists():
-                return candidate
-        return None
-=======
         candidate_dirs = [self.data_dir]
         if (self.data_dir / 'data').exists():
             candidate_dirs.append(self.data_dir / 'data')
@@ -172,30 +80,15 @@
         raise FileNotFoundError(
             f"Unable to detect dataset format under {self.data_dir}. Expected Tencent preprocessed files or KuaiRec CSVs."
         )
->>>>>>> 4b24398a
 
     def _load_data_and_offsets(self):
         """
         加载用户序列数据和每一行的文件偏移量(预处理好的), 用于快速随机访问数据并I/O
         """
         if self.dataset_type == 'tencent':
-<<<<<<< HEAD
-            print(
-                f"Loading Tencent interaction sequences from {self.data_dir / 'seq.jsonl'}...",
-                flush=True,
-            )
             self.data_file = open(self.data_dir / "seq.jsonl", 'rb')
             with open(Path(self.data_dir, 'seq_offsets.pkl'), 'rb') as f:
                 self.seq_offsets = pickle.load(f)
-            print(
-                f"Loaded {len(self.seq_offsets)} Tencent user offsets.",
-                flush=True,
-            )
-=======
-            self.data_file = open(self.data_dir / "seq.jsonl", 'rb')
-            with open(Path(self.data_dir, 'seq_offsets.pkl'), 'rb') as f:
-                self.seq_offsets = pickle.load(f)
->>>>>>> 4b24398a
         else:
             self._load_kuairec_dataset()
 
@@ -218,15 +111,6 @@
         return self.user_sequences[user_reid]
 
     def _load_kuairec_dataset(self):
-<<<<<<< HEAD
-        csv_root = getattr(self, 'kuairec_root', self.data_dir)
-        tables = self._load_raw_kuairec_tables(csv_root)
-
-        raw_interactions = tables['interactions']
-        self.kuairec_rows_raw = len(raw_interactions)
-        interactions = raw_interactions.copy()
-        data_root = tables['resolved_root']
-=======
         data_root = getattr(self, 'kuairec_root', self.data_dir)
         if not data_root.exists():
             data_root = self.data_dir
@@ -238,7 +122,6 @@
             raise FileNotFoundError(f"KuaiRec dataset not found under {data_root}.")
 
         interactions = pd.read_csv(interaction_path)
->>>>>>> 4b24398a
 
         user_col = self._find_column(interactions.columns, ['user_id', 'userid', 'uid'])
         item_col = self._find_column(interactions.columns, ['item_id', 'video_id', 'iid', 'cid'])
@@ -251,50 +134,18 @@
             ['is_click', 'click', 'finish', 'like', 'view', 'watch', 'play', 'interaction'],
         )
 
-<<<<<<< HEAD
-        interactions = interactions.dropna(subset=[user_col, item_col]).copy()
-        self.kuairec_rows_after_dropna = len(interactions)
-        interactions[user_col] = interactions[user_col].astype(str)
-        interactions[item_col] = interactions[item_col].astype(str)
-
-        if action_col and getattr(self, 'kuairec_watch_ratio_threshold', None) is not None:
-            numeric_actions = pd.to_numeric(interactions[action_col], errors='coerce')
-            before = len(interactions)
-            interactions = interactions[numeric_actions >= self.kuairec_watch_ratio_threshold]
-            kept = len(interactions)
-            self.kuairec_rows_filtered_by_threshold = before - kept
-            print(
-                "Filtered KuaiRec interactions "
-                f"using {action_col}>={self.kuairec_watch_ratio_threshold}: kept {kept} of {before} rows.",
-                flush=True,
-            )
-            interactions = interactions.copy()
-            interactions[action_col] = numeric_actions.loc[interactions.index].fillna(0)
-        else:
-            kept = len(interactions)
-            self.kuairec_rows_filtered_by_threshold = 0
-
-        self.kuairec_rows_after_filter = kept
-
-=======
         interactions = interactions.dropna(subset=[user_col, item_col])
         interactions[user_col] = interactions[user_col].astype(str)
         interactions[item_col] = interactions[item_col].astype(str)
 
->>>>>>> 4b24398a
         user_ids = sorted(interactions[user_col].unique())
         item_ids = sorted(interactions[item_col].unique())
         user2reid = {user_id: idx + 1 for idx, user_id in enumerate(user_ids)}
         item2reid = {item_id: idx + 1 for idx, item_id in enumerate(item_ids)}
 
-<<<<<<< HEAD
-        user_feat_df = tables.get('user_features')
-        if user_feat_df is not None:
-=======
         user_feat_path = data_root / 'user_features.csv'
         if user_feat_path.exists():
             user_feat_df = pd.read_csv(user_feat_path)
->>>>>>> 4b24398a
             user_feat_col = self._find_column(user_feat_df.columns, ['user_id', 'userid', 'uid'])
             if user_feat_col is not None:
                 user_feat_df[user_feat_col] = user_feat_df[user_feat_col].astype(str)
@@ -304,14 +155,9 @@
         else:
             user_feat_df = pd.DataFrame()
 
-<<<<<<< HEAD
-        item_cat_df = tables.get('item_categories')
-        if item_cat_df is not None:
-=======
         item_cat_path = data_root / 'item_categories.csv'
         if item_cat_path.exists():
             item_cat_df = pd.read_csv(item_cat_path)
->>>>>>> 4b24398a
             item_feat_col = self._find_column(item_cat_df.columns, ['item_id', 'video_id', 'iid', 'cid'])
             if item_feat_col is not None:
                 item_cat_df[item_feat_col] = item_cat_df[item_feat_col].astype(str)
@@ -389,14 +235,6 @@
                     continue
                 self.kuairec_user_column2feat[column] = feat_id
                 self._register_feature_spec(feat_id, 'user', spec)
-<<<<<<< HEAD
-            print(
-                "Registered "
-                f"{len(self.kuairec_user_column2feat)} KuaiRec user feature column(s).",
-                flush=True,
-            )
-=======
->>>>>>> 4b24398a
 
         if not item_feature_df.empty:
             for column in item_feature_df.columns:
@@ -409,14 +247,6 @@
                     continue
                 self.kuairec_item_column2feat[column] = feat_id
                 self._register_feature_spec(feat_id, 'item', spec)
-<<<<<<< HEAD
-            print(
-                "Registered "
-                f"{len(self.kuairec_item_column2feat)} KuaiRec item feature column(s).",
-                flush=True,
-            )
-=======
->>>>>>> 4b24398a
 
         self.user_feature_lookup = {}
         for user_id, user_reid in user2reid.items():
@@ -452,10 +282,6 @@
 
         self.user_sequences = {}
         sorted_interactions = interactions if not time_col else interactions.sort_values(time_col)
-<<<<<<< HEAD
-        total_events = 0
-=======
->>>>>>> 4b24398a
         for user_id, group in sorted_interactions.groupby(user_col):
             user_reid = user2reid[user_id]
             user_feat = self.user_feature_lookup.get(user_reid, {'u_bias': 1.0})
@@ -472,114 +298,14 @@
                 seq_records.append((user_reid, item_reid, dict(user_feat), dict(item_feat), action_value, timestamp))
             if seq_records:
                 self.user_sequences[user_reid] = seq_records
-<<<<<<< HEAD
-                total_events += len(seq_records)
-=======
->>>>>>> 4b24398a
 
         self.uid_list = sorted(self.user_sequences.keys())
         self.seq_offsets = list(range(len(self.uid_list)))
 
         print(
-<<<<<<< HEAD
-            f"Finished KuaiRec ingest: {self.usernum} users, {self.itemnum} items, "
-            f"{len(self.user_sequences)} user sequence(s).",
-            flush=True,
-        )
-
-        self.kuairec_sequences = len(self.user_sequences)
-        self.kuairec_sequence_event_count = total_events
-
-    def _load_raw_kuairec_tables(self, csv_root):
-        data_root = Path(csv_root)
-        if not data_root.exists():
-            raise FileNotFoundError(f"KuaiRec dataset not found under {csv_root}.")
-
-        # Prefer nested "data" directory when present to mirror the upstream release.
-        if (data_root / 'data').exists():
-            data_root = data_root / 'data'
-
-        print(f"Resolving KuaiRec CSV bundle from {data_root.resolve()}...", flush=True)
-
-        tables = {'resolved_root': data_root}
-
-        def read_csv(name, friendly):
-            path = data_root / f"{name}.csv"
-            if not path.exists():
-                return None
-            print(f"Loading {friendly}...", flush=True)
-            df = pd.read_csv(path)
-            tables[name] = df
-            return df
-
-        big_matrix = read_csv('big_matrix', 'big matrix')
-        small_matrix = read_csv('small_matrix', 'small matrix')
-        interactions = small_matrix if small_matrix is not None else big_matrix
-        if interactions is None:
-            raise FileNotFoundError(
-                f"KuaiRec interactions missing under {data_root}. Expected small_matrix.csv or big_matrix.csv."
-            )
-
-        social_network = read_csv('social_network', 'social network')
-        if social_network is not None and 'friend_list' in social_network.columns:
-            social_network['friend_list'] = social_network['friend_list'].apply(
-                lambda x: self._safe_literal_eval(x, default=[])
-            )
-
-        item_categories = read_csv('item_categories', 'item features')
-        if item_categories is not None and 'feat' in item_categories.columns:
-            item_categories['feat'] = item_categories['feat'].apply(
-                lambda x: self._safe_literal_eval(x, default=[])
-            )
-
-        read_csv('user_features', 'user features')
-        read_csv('item_daily_features', "items' daily features")
-
-        tables['interactions'] = interactions
-
-        # Emit the same summary as the reference notebook helper for transparency.
-        print("\nDataset Summary:")
-        if big_matrix is not None:
-            print(f"  • Big matrix shape: {big_matrix.shape}")
-        if small_matrix is not None:
-            print(f"  • Small matrix shape: {small_matrix.shape}")
-        if social_network is not None:
-            print(f"  • Users in social network: {len(social_network)}")
-        if item_categories is not None:
-            print(f"  • Item features: {len(item_categories)}")
-        user_features = tables.get('user_features')
-        if user_features is not None:
-            print(f"  • User features: {len(user_features)}")
-        item_daily = tables.get('item_daily_features')
-        if item_daily is not None:
-            print(f"  • Item daily features: {len(item_daily)}")
-
-        print("\n📊 Sample data preview:")
-        preview = interactions.head(3)
-        with pd.option_context('display.max_columns', None):
-            print(preview)
-
-        print("✅ All KuaiRec CSVs loaded successfully!", flush=True)
-
-        return tables
-
-    @staticmethod
-    def _safe_literal_eval(value, default=None):
-        if isinstance(value, str):
-            stripped = value.strip()
-            if not stripped:
-                return default
-            try:
-                return ast.literal_eval(stripped)
-            except (ValueError, SyntaxError):
-                return default
-        return value if value is not None else default
-
-=======
             f"Loaded KuaiRec interactions from {interaction_path} with {self.usernum} users and {self.itemnum} items."
         )
 
->>>>>>> 4b24398a
     @staticmethod
     def _find_column(columns, candidates):
         lowered = {col.lower(): col for col in columns}
@@ -1178,28 +904,6 @@
     return mm_emb_dict
 
 
-<<<<<<< HEAD
-def resolve_data_root(data_path=None, ignore_env=False):
-    """Determine the dataset root used for loading.
-
-    The lookup mirrors the dataset CLI helper so training scripts benefit from the
-    same automatic discovery of KuaiRec/Tencent assets. Preference order:
-
-    1. An explicit ``data_path`` argument.
-    2. ``TRAIN_DATA_PATH`` from the environment (unless ``ignore_env``).
-    3. Common ``data/`` or ``dataset/`` folders relative to the repository and
-       ``train/`` directory.
-    """
-
-    script_dir = Path(__file__).resolve().parent
-    if data_path is not None:
-        return Path(data_path)
-
-    if not ignore_env:
-        env_path = os.environ.get("TRAIN_DATA_PATH")
-        if env_path:
-            return Path(env_path)
-=======
 def _resolve_data_root(cli_args):
     script_dir = Path(__file__).resolve().parent
     if cli_args.data_path is not None:
@@ -1210,7 +914,6 @@
     env_path = None if cli_args.no_env else environ.get("TRAIN_DATA_PATH")
     if env_path:
         return Path(env_path)
->>>>>>> 4b24398a
 
     candidate_roots = [
         Path("./data"),
@@ -1254,18 +957,6 @@
         help="Tencent only: multimedia embedding feature IDs to load (e.g. 82 83).",
     )
     parser.add_argument(
-<<<<<<< HEAD
-        "--watch-ratio-threshold",
-        type=float,
-        default=None,
-        help=(
-            "KuaiRec only: minimum watch_ratio required to keep an interaction. "
-            "Set to 2.0 to follow the official like-signal suggestion."
-        ),
-    )
-    parser.add_argument(
-=======
->>>>>>> 4b24398a
         "--sample-users",
         type=int,
         default=3,
@@ -1283,25 +974,11 @@
     )
 
     cli_args = parser.parse_args()
-<<<<<<< HEAD
-    data_root = Path(
-        resolve_data_root(data_path=cli_args.data_path, ignore_env=cli_args.no_env)
-    )
-    resolved_path = data_root.resolve() if data_root.exists() else data_root
-    print(f"Inspecting data root: {resolved_path}", flush=True)
-
-    runtime_args = SimpleNamespace(
-        maxlen=cli_args.maxlen,
-        mm_emb_id=cli_args.mm_emb_id,
-        watch_ratio_threshold=cli_args.watch_ratio_threshold,
-    )
-=======
     data_root = Path(_resolve_data_root(cli_args))
     resolved_path = data_root.resolve() if data_root.exists() else data_root
     print(f"Inspecting data root: {resolved_path}", flush=True)
 
     runtime_args = SimpleNamespace(maxlen=cli_args.maxlen, mm_emb_id=cli_args.mm_emb_id)
->>>>>>> 4b24398a
 
     try:
         dataset = MyDataset(str(data_root), runtime_args)
@@ -1321,31 +998,6 @@
     item_count = getattr(dataset, "itemnum", "unknown")
     print(f"Users: {user_count}  Items: {item_count}  User sequences: {len(dataset)}")
 
-<<<<<<< HEAD
-    if dataset.dataset_type == 'kuairec':
-        print("\nKuaiRec interaction summary:")
-        raw_rows = getattr(dataset, 'kuairec_rows_raw', None)
-        dropna_rows = getattr(dataset, 'kuairec_rows_after_dropna', None)
-        kept_rows = getattr(dataset, 'kuairec_rows_after_filter', None)
-        filtered_rows = getattr(dataset, 'kuairec_rows_filtered_by_threshold', None)
-        if raw_rows is not None:
-            print(f"  - Raw CSV rows: {raw_rows}")
-        if dropna_rows is not None and raw_rows is not None:
-            dropped_missing = raw_rows - dropna_rows
-            if dropped_missing:
-                print(f"  - Dropped {dropped_missing} rows with missing user/item IDs")
-        if filtered_rows is not None and filtered_rows > 0:
-            threshold = getattr(dataset, 'kuairec_watch_ratio_threshold', None)
-            suffix = f" (watch_ratio_threshold={threshold})" if threshold is not None else ''
-            print(f"  - Removed {filtered_rows} low-engagement rows{suffix}")
-        if kept_rows is not None:
-            print(f"  - Rows kept for sequential training: {kept_rows}")
-        seq_events = getattr(dataset, 'kuairec_sequence_event_count', None)
-        if seq_events is not None:
-            print(f"  - Total chronological interactions across sequences: {seq_events}")
-
-=======
->>>>>>> 4b24398a
     if cli_args.show_features and getattr(dataset, "feature_types", None):
         print("\nDerived feature groups:")
         for group, feature_ids in dataset.feature_types.items():
@@ -1382,18 +1034,7 @@
             f"  • User #{idx}: history length={history_len}, next positive item id={next_item_id} (original={original_item})"
         )
 
-<<<<<<< HEAD
-    launch_hint = f'python train/main.py --data_path "{resolved_path}"'
-    if cli_args.watch_ratio_threshold is not None:
-        launch_hint += f' --watch_ratio_threshold {cli_args.watch_ratio_threshold}'
-    print(
-        "\nUse {cmd} to launch full training once the dataset looks correct. "
-        "You can also export TRAIN_DATA_PATH instead of passing --data_path."
-        .format(cmd=launch_hint)
-    )
-=======
     print("\nUse python train/main.py to launch full training once the dataset looks correct.")
->>>>>>> 4b24398a
     return 0
 
 
