--- conflicted
+++ resolved
@@ -44,118 +44,6 @@
         self.maxlen = args.maxlen
         self.dataset_type = self._detect_dataset_type()
 
-<<<<<<< HEAD
-        # KuaiRec-specific bookkeeping so downstream logs can explain how many
-        # rows contribute to the training sequences.  These remain ``None`` for
-        # Tencent data.
-        self.kuairec_rows_raw = None
-        self.kuairec_rows_after_dropna = None
-        self.kuairec_rows_after_filter = None
-        self.kuairec_rows_filtered_by_threshold = None
-        self.kuairec_sequences = None
-        self.kuairec_sequence_event_count = None
-
-        if self.dataset_type == 'kuairec':
-            if getattr(args, 'mm_emb_id', None):
-                print('KuaiRec dataset detected: ignoring provided mm_emb_id settings.')
-            self.mm_emb_ids = []
-            threshold = getattr(args, 'watch_ratio_threshold', None)
-            if threshold is not None:
-                try:
-                    self.kuairec_watch_ratio_threshold = float(threshold)
-                except (TypeError, ValueError):
-                    raise ValueError(
-                        f"Invalid watch_ratio_threshold={threshold!r}; expected a numeric value."
-                    )
-            else:
-                self.kuairec_watch_ratio_threshold = None
-        else:
-            self.mm_emb_ids = args.mm_emb_id
-
-        self._load_data_and_offsets()
-
-        if self.dataset_type == 'tencent':
-            self.item_feat_dict = json.load(open(Path(data_dir, "item_feat_dict.json"), 'r'))
-            self.mm_emb_dict = load_mm_emb(Path(data_dir, "creative_emb"), self.mm_emb_ids)
-            with open(self.data_dir / 'indexer.pkl', 'rb') as ff:
-                indexer = pickle.load(ff)
-                self.itemnum = len(indexer['i'])
-                self.usernum = len(indexer['u'])
-            self.indexer_i_rev = {v: k for k, v in indexer['i'].items()}
-            self.indexer_u_rev = {v: k for k, v in indexer['u'].items()}
-            self.indexer = indexer
-            self.feature_default_value, self.feature_types, self.feat_statistics = self._init_feat_info()
-
-    def _detect_dataset_type(self):
-        if (self.data_dir / "seq.jsonl").exists():
-            return 'tencent'
-        if (self.data_dir / "predict_seq.jsonl").exists():
-            return 'tencent'
-
-        kuai_root = self._locate_kuairec_root()
-        if kuai_root is not None:
-            self.kuairec_root = kuai_root
-            origin = 'Google Drive' if str(kuai_root).startswith('/content/drive') else 'local storage'
-            print(
-                f"Detected KuaiRec dataset under {kuai_root.resolve() if kuai_root.exists() else kuai_root} "
-                f"({origin}).",
-                flush=True,
-            )
-            return 'kuairec'
-        raise FileNotFoundError(
-            f"Unable to detect dataset format under {self.data_dir}. Expected Tencent preprocessed files or KuaiRec CSVs."
-        )
-
-    def _locate_kuairec_root(self):
-        candidates = [self.data_dir]
-        data_subdir = self.data_dir / 'data'
-        if data_subdir.exists():
-            candidates.append(data_subdir)
-
-        # Common pattern: repo_root/dataset/KuaiRec[/data]
-        dataset_root = self.data_dir / 'dataset'
-        if dataset_root.exists():
-            candidates.append(dataset_root)
-        kuai_from_dataset = dataset_root / 'KuaiRec'
-        if kuai_from_dataset.exists():
-            candidates.append(kuai_from_dataset)
-            kuai_data = kuai_from_dataset / 'data'
-            if kuai_data.exists():
-                candidates.append(kuai_data)
-
-        # Allow walking up one level to discover ./data/KuaiRec style layouts when invoked
-        # from repo_root/train/.
-        parent_data = self.data_dir.parent / 'data'
-        if parent_data.exists():
-            candidates.append(parent_data)
-            parent_kuai = parent_data / 'KuaiRec'
-            if parent_kuai.exists():
-                candidates.append(parent_kuai)
-                parent_kuai_data = parent_kuai / 'data'
-                if parent_kuai_data.exists():
-                    candidates.append(parent_kuai_data)
-
-        # Common Google Drive mount points for notebooks / VS Code remote sessions
-        drive_root = Path("/content/drive/MyDrive/datasets/KuaiRec")
-        if drive_root.exists():
-            candidates.append(drive_root)
-            drive_data = drive_root / 'data'
-            if drive_data.exists():
-                candidates.append(drive_data)
-
-        # Expand each candidate with embedded KuaiRec subdirectories to cover
-        # structures such as data/KuaiRec/data/...
-        expanded_candidates = []
-        for candidate in candidates:
-            expanded_candidates.append(candidate)
-            expanded_candidates.append(candidate / 'KuaiRec')
-            expanded_candidates.append(candidate / 'KuaiRec' / 'data')
-
-        for candidate in expanded_candidates:
-            if (candidate / 'small_matrix.csv').exists() or (candidate / 'big_matrix.csv').exists():
-                return candidate
-        return None
-=======
         if self.dataset_type == "kuairec":
             if getattr(args, "mm_emb_id", None):
                 print("KuaiRec dataset detected: ignoring provided mm_emb_id settings.")
@@ -200,31 +88,15 @@
         raise FileNotFoundError(
             f"Unable to detect dataset format under {self.data_dir}. Expected Tencent preprocessed files or KuaiRec CSVs."
         )
->>>>>>> 6cde5eef
 
     def _load_data_and_offsets(self):
         """
         加载用户序列数据和每一行的文件偏移量(预处理好的), 用于快速随机访问数据并I/O
         """
-<<<<<<< HEAD
-        if self.dataset_type == 'tencent':
-            print(
-                f"Loading Tencent interaction sequences from {self.data_dir / 'seq.jsonl'}...",
-                flush=True,
-            )
-            self.data_file = open(self.data_dir / "seq.jsonl", 'rb')
-            with open(Path(self.data_dir, 'seq_offsets.pkl'), 'rb') as f:
-                self.seq_offsets = pickle.load(f)
-            print(
-                f"Loaded {len(self.seq_offsets)} Tencent user offsets.",
-                flush=True,
-            )
-=======
         if self.dataset_type == "tencent":
             self.data_file = open(self.data_dir / "seq.jsonl", "rb")
             with open(Path(self.data_dir, "seq_offsets.pkl"), "rb") as f:
                 self.seq_offsets = pickle.load(f)
->>>>>>> 6cde5eef
         else:
             self._load_kuairec_dataset()
 
@@ -238,11 +110,7 @@
         Returns:
             data: 用户序列数据，格式为[(user_id, item_id, user_feat, item_feat, action_type, timestamp)]
         """
-<<<<<<< HEAD
-        if self.dataset_type == 'tencent':
-=======
         if self.dataset_type == "tencent":
->>>>>>> 6cde5eef
             self.data_file.seek(self.seq_offsets[uid])
             line = self.data_file.readline()
             data = json.loads(line)
@@ -251,51 +119,6 @@
         return self.user_sequences[user_reid]
 
     def _load_kuairec_dataset(self):
-<<<<<<< HEAD
-        csv_root = getattr(self, 'kuairec_root', self.data_dir)
-        tables = self._load_raw_kuairec_tables(csv_root)
-
-        raw_interactions = tables['interactions']
-        self.kuairec_rows_raw = len(raw_interactions)
-        interactions = raw_interactions.copy()
-        data_root = tables['resolved_root']
-
-        user_col = self._find_column(interactions.columns, ['user_id', 'userid', 'uid'])
-        item_col = self._find_column(interactions.columns, ['item_id', 'video_id', 'iid', 'cid'])
-        if user_col is None or item_col is None:
-            raise ValueError('KuaiRec interactions must contain user and item identifier columns.')
-
-        time_col = self._find_column(interactions.columns, ['timestamp', 'time', 'datetime'])
-        action_col = self._find_column(
-            interactions.columns,
-            ['is_click', 'click', 'finish', 'like', 'view', 'watch', 'play', 'interaction'],
-        )
-
-        interactions = interactions.dropna(subset=[user_col, item_col]).copy()
-        self.kuairec_rows_after_dropna = len(interactions)
-        interactions[user_col] = interactions[user_col].astype(str)
-        interactions[item_col] = interactions[item_col].astype(str)
-
-        if action_col and getattr(self, 'kuairec_watch_ratio_threshold', None) is not None:
-            numeric_actions = pd.to_numeric(interactions[action_col], errors='coerce')
-            before = len(interactions)
-            interactions = interactions[numeric_actions >= self.kuairec_watch_ratio_threshold]
-            kept = len(interactions)
-            self.kuairec_rows_filtered_by_threshold = before - kept
-            print(
-                "Filtered KuaiRec interactions "
-                f"using {action_col}>={self.kuairec_watch_ratio_threshold}: kept {kept} of {before} rows.",
-                flush=True,
-            )
-            interactions = interactions.copy()
-            interactions[action_col] = numeric_actions.loc[interactions.index].fillna(0)
-        else:
-            kept = len(interactions)
-            self.kuairec_rows_filtered_by_threshold = 0
-
-        self.kuairec_rows_after_filter = kept
-
-=======
         data_root = getattr(self, "kuairec_root", self.data_dir)
         if not data_root.exists():
             data_root = self.data_dir
@@ -338,20 +161,11 @@
         interactions[user_col] = interactions[user_col].astype(str)
         interactions[item_col] = interactions[item_col].astype(str)
 
->>>>>>> 6cde5eef
         user_ids = sorted(interactions[user_col].unique())
         item_ids = sorted(interactions[item_col].unique())
         user2reid = {user_id: idx + 1 for idx, user_id in enumerate(user_ids)}
         item2reid = {item_id: idx + 1 for idx, item_id in enumerate(item_ids)}
 
-<<<<<<< HEAD
-        user_feat_df = tables.get('user_features')
-        if user_feat_df is not None:
-            user_feat_col = self._find_column(user_feat_df.columns, ['user_id', 'userid', 'uid'])
-            if user_feat_col is not None:
-                user_feat_df[user_feat_col] = user_feat_df[user_feat_col].astype(str)
-                user_feat_df = user_feat_df.drop_duplicates(subset=[user_feat_col]).set_index(user_feat_col)
-=======
         user_feat_path = data_root / "user_features.csv"
         if user_feat_path.exists():
             user_feat_df = pd.read_csv(user_feat_path)
@@ -363,22 +177,11 @@
                 user_feat_df = user_feat_df.drop_duplicates(
                     subset=[user_feat_col]
                 ).set_index(user_feat_col)
->>>>>>> 6cde5eef
             else:
                 user_feat_df = pd.DataFrame()
         else:
             user_feat_df = pd.DataFrame()
 
-<<<<<<< HEAD
-        item_cat_df = tables.get('item_categories')
-        if item_cat_df is not None:
-            item_feat_col = self._find_column(item_cat_df.columns, ['item_id', 'video_id', 'iid', 'cid'])
-            if item_feat_col is not None:
-                item_cat_df[item_feat_col] = item_cat_df[item_feat_col].astype(str)
-                item_cat_df = item_cat_df.drop_duplicates(subset=[item_feat_col])
-                if 'feat' in item_cat_df.columns:
-                    item_cat_df['feat'] = item_cat_df['feat'].apply(lambda x: self._parse_possible_list(x) or [])
-=======
         item_cat_path = data_root / "item_categories.csv"
         if item_cat_path.exists():
             item_cat_df = pd.read_csv(item_cat_path)
@@ -392,7 +195,6 @@
                     item_cat_df["feat"] = item_cat_df["feat"].apply(
                         lambda x: self._parse_possible_list(x) or []
                     )
->>>>>>> 6cde5eef
                 if item_feat_col != item_col:
                     item_cat_df = item_cat_df.rename(columns={item_feat_col: item_col})
             else:
@@ -407,24 +209,16 @@
             exclude_cols.add(action_col)
         extra_cols = [col for col in interactions.columns if col not in exclude_cols]
         if extra_cols:
-<<<<<<< HEAD
-            item_extra_df = interactions.groupby(item_col)[extra_cols].first().reset_index()
-=======
             item_extra_df = (
                 interactions.groupby(item_col)[extra_cols].first().reset_index()
             )
->>>>>>> 6cde5eef
         else:
             item_extra_df = pd.DataFrame(columns=[item_col])
 
         if not item_cat_df.empty and not item_extra_df.empty:
-<<<<<<< HEAD
-            item_feature_df = pd.merge(item_cat_df, item_extra_df, on=item_col, how='outer')
-=======
             item_feature_df = pd.merge(
                 item_cat_df, item_extra_df, on=item_col, how="outer"
             )
->>>>>>> 6cde5eef
         elif not item_cat_df.empty:
             item_feature_df = item_cat_df.copy()
         else:
@@ -439,18 +233,6 @@
         self.usernum = len(user2reid)
         self.indexer_i_rev = {v: k for k, v in item2reid.items()}
         self.indexer_u_rev = {v: k for k, v in user2reid.items()}
-<<<<<<< HEAD
-        self.indexer = {'i': item2reid, 'u': user2reid, 'f': {}}
-
-        self.feature_types = {
-            'user_sparse': [],
-            'item_sparse': [],
-            'user_array': [],
-            'item_array': [],
-            'user_continual': [],
-            'item_continual': [],
-            'item_emb': [],
-=======
         self.indexer = {"i": item2reid, "u": user2reid, "f": {}}
 
         self.feature_types = {
@@ -461,7 +243,6 @@
             "user_continual": [],
             "item_continual": [],
             "item_emb": [],
->>>>>>> 6cde5eef
         }
         self.feature_default_value = {}
         self.feat_statistics = {}
@@ -471,70 +252,30 @@
         self.kuairec_item_column2feat = {}
 
         # Ensure bias features exist so each record retains user/item entries
-<<<<<<< HEAD
-        self.feature_types['user_continual'].append('u_bias')
-        self.feature_default_value['u_bias'] = 0.0
-        self.indexer['f']['u_bias'] = {}
-        self.feature_types['item_continual'].append('i_bias')
-        self.feature_default_value['i_bias'] = 0.0
-        self.indexer['f']['i_bias'] = {}
-=======
         self.feature_types["user_continual"].append("u_bias")
         self.feature_default_value["u_bias"] = 0.0
         self.indexer["f"]["u_bias"] = {}
         self.feature_types["item_continual"].append("i_bias")
         self.feature_default_value["i_bias"] = 0.0
         self.indexer["f"]["i_bias"] = {}
->>>>>>> 6cde5eef
 
         if not user_feat_df.empty:
             for column in user_feat_df.columns:
                 series = user_feat_df[column]
                 if series.dropna().empty:
                     continue
-<<<<<<< HEAD
-                feat_id = f'u_{column}'
-                spec = self._analyze_feature_series(series, 'user', column)
-                if spec is None:
-                    continue
-                self.kuairec_user_column2feat[column] = feat_id
-                self._register_feature_spec(feat_id, 'user', spec)
-            print(
-                "Registered "
-                f"{len(self.kuairec_user_column2feat)} KuaiRec user feature column(s).",
-                flush=True,
-            )
-=======
                 feat_id = f"u_{column}"
                 spec = self._analyze_feature_series(series, "user", column)
                 if spec is None:
                     continue
                 self.kuairec_user_column2feat[column] = feat_id
                 self._register_feature_spec(feat_id, "user", spec)
->>>>>>> 6cde5eef
 
         if not item_feature_df.empty:
             for column in item_feature_df.columns:
                 series = item_feature_df[column]
                 if isinstance(series, pd.Series) and series.dropna().empty:
                     continue
-<<<<<<< HEAD
-                feat_id = f'i_{column}'
-                spec = self._analyze_feature_series(series, 'item', column)
-                if spec is None:
-                    continue
-                self.kuairec_item_column2feat[column] = feat_id
-                self._register_feature_spec(feat_id, 'item', spec)
-            print(
-                "Registered "
-                f"{len(self.kuairec_item_column2feat)} KuaiRec item feature column(s).",
-                flush=True,
-            )
-
-        self.user_feature_lookup = {}
-        for user_id, user_reid in user2reid.items():
-            feat_dict = {'u_bias': 1.0}
-=======
                 feat_id = f"i_{column}"
                 spec = self._analyze_feature_series(series, "item", column)
                 if spec is None:
@@ -545,20 +286,15 @@
         self.user_feature_lookup = {}
         for user_id, user_reid in user2reid.items():
             feat_dict = {"u_bias": 1.0}
->>>>>>> 6cde5eef
             if not user_feat_df.empty and user_id in user_feat_df.index:
                 row = user_feat_df.loc[user_id]
                 if isinstance(row, pd.DataFrame):
                     row = row.iloc[0]
                 for column, feat_id in self.kuairec_user_column2feat.items():
                     value = row[column]
-<<<<<<< HEAD
-                    encoded = self._encode_feature_value(value, feat_id, self.kuairec_user_feature_specs)
-=======
                     encoded = self._encode_feature_value(
                         value, feat_id, self.kuairec_user_feature_specs
                     )
->>>>>>> 6cde5eef
                     if encoded is not None:
                         feat_dict[feat_id] = encoded
             self.user_feature_lookup[user_reid] = feat_dict
@@ -566,39 +302,21 @@
         self.item_feat_dict = {}
         if not item_feature_df.empty:
             for item_id, item_reid in item2reid.items():
-<<<<<<< HEAD
-                feat_dict = {'i_bias': 1.0}
-=======
                 feat_dict = {"i_bias": 1.0}
->>>>>>> 6cde5eef
                 if item_id in item_feature_df.index:
                     row = item_feature_df.loc[item_id]
                     if isinstance(row, pd.DataFrame):
                         row = row.iloc[0]
                     for column, feat_id in self.kuairec_item_column2feat.items():
                         value = row[column]
-<<<<<<< HEAD
-                        encoded = self._encode_feature_value(value, feat_id, self.kuairec_item_feature_specs)
-=======
                         encoded = self._encode_feature_value(
                             value, feat_id, self.kuairec_item_feature_specs
                         )
->>>>>>> 6cde5eef
                         if encoded is not None:
                             feat_dict[feat_id] = encoded
                 self.item_feat_dict[str(item_reid)] = feat_dict
         else:
             for item_id, item_reid in item2reid.items():
-<<<<<<< HEAD
-                self.item_feat_dict[str(item_reid)] = {'i_bias': 1.0}
-
-        self.user_sequences = {}
-        sorted_interactions = interactions if not time_col else interactions.sort_values(time_col)
-        total_events = 0
-        for user_id, group in sorted_interactions.groupby(user_col):
-            user_reid = user2reid[user_id]
-            user_feat = self.user_feature_lookup.get(user_reid, {'u_bias': 1.0})
-=======
                 self.item_feat_dict[str(item_reid)] = {"i_bias": 1.0}
 
         self.user_sequences = {}
@@ -608,7 +326,6 @@
         for user_id, group in sorted_interactions.groupby(user_col):
             user_reid = user2reid[user_id]
             user_feat = self.user_feature_lookup.get(user_reid, {"u_bias": 1.0})
->>>>>>> 6cde5eef
             seq_records = []
             ordered_group = group if time_col is None else group.sort_values(time_col)
             for order, (_, row) in enumerate(ordered_group.iterrows()):
@@ -616,15 +333,6 @@
                 if item_id not in item2reid:
                     continue
                 item_reid = item2reid[item_id]
-<<<<<<< HEAD
-                item_feat = self.item_feat_dict.get(str(item_reid), {'i_bias': 1.0})
-                action_value = self._extract_action_value(row, action_col)
-                timestamp = self._extract_timestamp(row, time_col, order)
-                seq_records.append((user_reid, item_reid, dict(user_feat), dict(item_feat), action_value, timestamp))
-            if seq_records:
-                self.user_sequences[user_reid] = seq_records
-                total_events += len(seq_records)
-=======
                 item_feat = self.item_feat_dict.get(str(item_reid), {"i_bias": 1.0})
                 action_value = self._extract_action_value(row, action_col)
                 timestamp = self._extract_timestamp(row, time_col, order)
@@ -640,111 +348,14 @@
                 )
             if seq_records:
                 self.user_sequences[user_reid] = seq_records
->>>>>>> 6cde5eef
 
         self.uid_list = sorted(self.user_sequences.keys())
         self.seq_offsets = list(range(len(self.uid_list)))
 
         print(
-<<<<<<< HEAD
-            f"Finished KuaiRec ingest: {self.usernum} users, {self.itemnum} items, "
-            f"{len(self.user_sequences)} user sequence(s).",
-            flush=True,
-        )
-
-        self.kuairec_sequences = len(self.user_sequences)
-        self.kuairec_sequence_event_count = total_events
-
-    def _load_raw_kuairec_tables(self, csv_root):
-        data_root = Path(csv_root)
-        if not data_root.exists():
-            raise FileNotFoundError(f"KuaiRec dataset not found under {csv_root}.")
-
-        # Prefer nested "data" directory when present to mirror the upstream release.
-        if (data_root / 'data').exists():
-            data_root = data_root / 'data'
-
-        print(f"Resolving KuaiRec CSV bundle from {data_root.resolve()}...", flush=True)
-
-        tables = {'resolved_root': data_root}
-
-        def read_csv(name, friendly):
-            path = data_root / f"{name}.csv"
-            if not path.exists():
-                return None
-            print(f"Loading {friendly}...", flush=True)
-            df = pd.read_csv(path)
-            tables[name] = df
-            return df
-
-        big_matrix = read_csv('big_matrix', 'big matrix')
-        small_matrix = read_csv('small_matrix', 'small matrix')
-        interactions = small_matrix if small_matrix is not None else big_matrix
-        if interactions is None:
-            raise FileNotFoundError(
-                f"KuaiRec interactions missing under {data_root}. Expected small_matrix.csv or big_matrix.csv."
-            )
-
-        social_network = read_csv('social_network', 'social network')
-        if social_network is not None and 'friend_list' in social_network.columns:
-            social_network['friend_list'] = social_network['friend_list'].apply(
-                lambda x: self._safe_literal_eval(x, default=[])
-            )
-
-        item_categories = read_csv('item_categories', 'item features')
-        if item_categories is not None and 'feat' in item_categories.columns:
-            item_categories['feat'] = item_categories['feat'].apply(
-                lambda x: self._safe_literal_eval(x, default=[])
-            )
-
-        read_csv('user_features', 'user features')
-        read_csv('item_daily_features', "items' daily features")
-
-        tables['interactions'] = interactions
-
-        # Emit the same summary as the reference notebook helper for transparency.
-        print("\nDataset Summary:")
-        if big_matrix is not None:
-            print(f"  • Big matrix shape: {big_matrix.shape}")
-        if small_matrix is not None:
-            print(f"  • Small matrix shape: {small_matrix.shape}")
-        if social_network is not None:
-            print(f"  • Users in social network: {len(social_network)}")
-        if item_categories is not None:
-            print(f"  • Item features: {len(item_categories)}")
-        user_features = tables.get('user_features')
-        if user_features is not None:
-            print(f"  • User features: {len(user_features)}")
-        item_daily = tables.get('item_daily_features')
-        if item_daily is not None:
-            print(f"  • Item daily features: {len(item_daily)}")
-
-        print("\n📊 Sample data preview:")
-        preview = interactions.head(3)
-        with pd.option_context('display.max_columns', None):
-            print(preview)
-
-        print("✅ All KuaiRec CSVs loaded successfully!", flush=True)
-
-        return tables
-
-    @staticmethod
-    def _safe_literal_eval(value, default=None):
-        if isinstance(value, str):
-            stripped = value.strip()
-            if not stripped:
-                return default
-            try:
-                return ast.literal_eval(stripped)
-            except (ValueError, SyntaxError):
-                return default
-        return value if value is not None else default
-
-=======
             f"Loaded KuaiRec interactions from {interaction_path} with {self.usernum} users and {self.itemnum} items."
         )
 
->>>>>>> 6cde5eef
     @staticmethod
     def _find_column(columns, candidates):
         lowered = {col.lower(): col for col in columns}
@@ -759,11 +370,7 @@
             trimmed = value.strip()
             if not trimmed:
                 return []
-<<<<<<< HEAD
-            if trimmed[0] in {'[', '{', '('} and trimmed[-1] in {']', '}', ')'}:
-=======
             if trimmed[0] in {"[", "{", "("} and trimmed[-1] in {"]", "}", ")"}:
->>>>>>> 6cde5eef
                 try:
                     parsed = ast.literal_eval(trimmed)
                 except (ValueError, SyntaxError):
@@ -824,47 +431,24 @@
             if not tokens:
                 return None
             mapping = {token: idx + 1 for idx, token in enumerate(sorted(tokens))}
-<<<<<<< HEAD
-            return {'type': 'array', 'mapping': mapping, 'default': [0]}
-=======
             return {"type": "array", "mapping": mapping, "default": [0]}
->>>>>>> 6cde5eef
 
         unique_count = non_null.nunique(dropna=True)
         max_sparse_threshold = 200
         if non_null.dtype == object or unique_count <= max_sparse_threshold:
             unique_tokens = sorted(set(non_null.astype(str)))
             mapping = {token: idx + 1 for idx, token in enumerate(unique_tokens)}
-<<<<<<< HEAD
-            return {'type': 'sparse', 'mapping': mapping, 'default': 0}
-
-        return {'type': 'continual', 'mapping': None, 'default': 0.0}
-
-    def _register_feature_spec(self, feat_id, scope, spec):
-        feature_type = spec['type']
-=======
             return {"type": "sparse", "mapping": mapping, "default": 0}
 
         return {"type": "continual", "mapping": None, "default": 0.0}
 
     def _register_feature_spec(self, feat_id, scope, spec):
         feature_type = spec["type"]
->>>>>>> 6cde5eef
         key = f"{scope}_{feature_type}"
         if key not in self.feature_types:
             self.feature_types[key] = []
         if feat_id not in self.feature_types[key]:
             self.feature_types[key].append(feat_id)
-<<<<<<< HEAD
-        self.feature_default_value[feat_id] = spec['default']
-        if spec['mapping'] is not None:
-            self.indexer['f'][feat_id] = spec['mapping']
-            self.feat_statistics[feat_id] = len(spec['mapping'])
-        else:
-            self.indexer['f'][feat_id] = {}
-
-        if scope == 'user':
-=======
         self.feature_default_value[feat_id] = spec["default"]
         if spec["mapping"] is not None:
             self.indexer["f"][feat_id] = spec["mapping"]
@@ -873,7 +457,6 @@
             self.indexer["f"][feat_id] = {}
 
         if scope == "user":
->>>>>>> 6cde5eef
             self.kuairec_user_feature_specs[feat_id] = spec
         else:
             self.kuairec_item_feature_specs[feat_id] = spec
@@ -885,31 +468,18 @@
         if value is None or (isinstance(value, float) and np.isnan(value)):
             return None
 
-<<<<<<< HEAD
-        feature_type = spec['type']
-        if feature_type == 'continual':
-=======
         feature_type = spec["type"]
         if feature_type == "continual":
->>>>>>> 6cde5eef
             try:
                 return float(value)
             except (TypeError, ValueError):
                 return None
 
-<<<<<<< HEAD
-        if feature_type == 'sparse':
-            key = str(value)
-            return spec['mapping'].get(key, 0)
-
-        if feature_type == 'array':
-=======
         if feature_type == "sparse":
             key = str(value)
             return spec["mapping"].get(key, 0)
 
         if feature_type == "array":
->>>>>>> 6cde5eef
             parsed = self._parse_possible_list(value)
             if parsed is None:
                 if isinstance(value, dict):
@@ -918,15 +488,11 @@
                     parsed = list(value)
                 else:
                     parsed = [value]
-<<<<<<< HEAD
-            encoded = [spec['mapping'].get(str(token), 0) for token in parsed if token is not None]
-=======
             encoded = [
                 spec["mapping"].get(str(token), 0)
                 for token in parsed
                 if token is not None
             ]
->>>>>>> 6cde5eef
             return encoded if encoded else [0]
 
         return None
@@ -943,15 +509,9 @@
             stripped = value.strip().lower()
             if not stripped:
                 return 0
-<<<<<<< HEAD
-            if stripped in {'true', 'yes', 'y'}:
-                return 1
-            if stripped in {'false', 'no', 'n'}:
-=======
             if stripped in {"true", "yes", "y"}:
                 return 1
             if stripped in {"false", "no", "n"}:
->>>>>>> 6cde5eef
                 return 0
             try:
                 value = float(stripped)
@@ -979,11 +539,7 @@
             if not stripped:
                 return fallback
             try:
-<<<<<<< HEAD
-                parsed = pd.to_datetime(stripped, errors='coerce')
-=======
                 parsed = pd.to_datetime(stripped, errors="coerce")
->>>>>>> 6cde5eef
             except Exception:
                 parsed = None
             if parsed is not None and not pd.isna(parsed):
@@ -1260,15 +816,9 @@
         super().__init__(data_dir, args)
 
     def _load_data_and_offsets(self):
-<<<<<<< HEAD
-        if self.dataset_type == 'tencent':
-            self.data_file = open(self.data_dir / "predict_seq.jsonl", 'rb')
-            with open(Path(self.data_dir, 'predict_seq_offsets.pkl'), 'rb') as f:
-=======
         if self.dataset_type == "tencent":
             self.data_file = open(self.data_dir / "predict_seq.jsonl", "rb")
             with open(Path(self.data_dir, "predict_seq_offsets.pkl"), "rb") as f:
->>>>>>> 6cde5eef
                 self.seq_offsets = pickle.load(f)
         else:
             # Reuse KuaiRec loader for inference scenarios
@@ -1361,13 +911,8 @@
         Returns:
             len(self.seq_offsets): 用户数量
         """
-<<<<<<< HEAD
-        if self.dataset_type == 'tencent':
-            with open(Path(self.data_dir, 'predict_seq_offsets.pkl'), 'rb') as f:
-=======
         if self.dataset_type == "tencent":
             with open(Path(self.data_dir, "predict_seq_offsets.pkl"), "rb") as f:
->>>>>>> 6cde5eef
                 temp = pickle.load(f)
             return len(temp)
         return len(self.seq_offsets)
@@ -1449,88 +994,6 @@
                 emb_dict = pickle.load(f)
         """
         mm_emb_dict[feat_id] = emb_dict
-<<<<<<< HEAD
-        print(f'Loaded #{feat_id} mm_emb')
-    return mm_emb_dict
-
-
-def resolve_data_root(data_path=None, ignore_env=False):
-    """Determine the dataset root used for loading.
-
-    The lookup mirrors the dataset CLI helper so training scripts benefit from the
-    same automatic discovery of KuaiRec/Tencent assets. Preference order:
-
-    1. An explicit ``data_path`` argument.
-    2. ``TRAIN_DATA_PATH`` from the environment (unless ``ignore_env``).
-    3. Common ``data/`` or ``dataset/`` folders relative to the repository and
-       ``train/`` directory.
-    """
-
-    script_dir = Path(__file__).resolve().parent
-
-    def _iter_variants(base: Path):
-        variants = [
-            base,
-            base / "data",
-            base / "KuaiRec",
-            base / "KuaiRec" / "data",
-            base / "dataset",
-            base / "dataset" / "KuaiRec",
-            base / "dataset" / "KuaiRec" / "data",
-        ]
-        # When the caller points at ``train/data`` we also want to look one level
-        # up (repository root) for sibling dataset folders.
-        if base.parent not in {base, Path(".")}:  # handles relative ``data`` -> ``.``
-            variants.extend(
-                [
-                    base.parent / "KuaiRec",
-                    base.parent / "KuaiRec" / "data",
-                    base.parent / "dataset",
-                    base.parent / "dataset" / "KuaiRec",
-                    base.parent / "dataset" / "KuaiRec" / "data",
-                ]
-            )
-
-        seen = set()
-        for variant in variants:
-            variant = variant.resolve() if variant.exists() else variant
-            if variant in seen:
-                continue
-            seen.add(variant)
-            yield Path(variant)
-
-    def _contains_dataset(path: Path) -> bool:
-        checks = [
-            path / "seq.jsonl",
-            path / "predict_seq.jsonl",
-            path / "small_matrix.csv",
-            path / "big_matrix.csv",
-        ]
-        if any(check.exists() for check in checks):
-            return True
-        data_subdir = path / "data"
-        if data_subdir.exists():
-            return _contains_dataset(data_subdir)
-        return False
-
-    def _resolve_from_base(base: Path):
-        for candidate in _iter_variants(base):
-            if candidate.exists() and _contains_dataset(candidate):
-                return candidate
-        return None
-
-    if data_path is not None:
-        explicit = Path(data_path)
-        resolved = _resolve_from_base(explicit)
-        return resolved if resolved is not None else explicit
-
-    if not ignore_env:
-        env_path = os.environ.get("TRAIN_DATA_PATH")
-        if env_path:
-            env_root = Path(env_path)
-            resolved = _resolve_from_base(env_root)
-            return resolved if resolved is not None else env_root
-=======
         print(f"Loaded #{feat_id} mm_emb")
     return mm_emb_dict
 
@@ -1545,7 +1008,6 @@
     env_path = None if cli_args.no_env else environ.get("TRAIN_DATA_PATH")
     if env_path:
         return Path(env_path)
->>>>>>> 6cde5eef
 
     candidate_roots = [
         Path("./data"),
@@ -1555,25 +1017,11 @@
         script_dir / "dataset",
         script_dir.parent / "dataset",
     ]
-<<<<<<< HEAD
-
-    for candidate in candidate_roots:
-        resolved = _resolve_from_base(candidate)
-        if resolved is not None:
-            return resolved
-
-    for candidate in candidate_roots:
-        for variant in _iter_variants(candidate):
-            if variant.exists():
-                return variant
-
-=======
     for candidate in candidate_roots:
         if candidate.exists():
             return candidate
         if (candidate / "KuaiRec").exists():
             return candidate / "KuaiRec"
->>>>>>> 6cde5eef
     return candidate_roots[0]
 
 
@@ -1589,28 +1037,20 @@
     except AttributeError:
         pass
 
-<<<<<<< HEAD
-    parser = argparse.ArgumentParser(description="Inspect dataset loading and derived features.")
-=======
     parser = argparse.ArgumentParser(
         description="Inspect dataset loading and derived features."
     )
->>>>>>> 6cde5eef
     parser.add_argument(
         "--data-path",
         default=None,
         help="Root directory that contains the Tencent preprocessed files or KuaiRec CSVs.",
     )
-<<<<<<< HEAD
-    parser.add_argument("--maxlen", type=int, default=100, help="Maximum sequence length to keep per user.")
-=======
     parser.add_argument(
         "--maxlen",
         type=int,
         default=100,
         help="Maximum sequence length to keep per user.",
     )
->>>>>>> 6cde5eef
     parser.add_argument(
         "--mm-emb-id",
         nargs="*",
@@ -1618,18 +1058,6 @@
         help="Tencent only: multimedia embedding feature IDs to load (e.g. 82 83).",
     )
     parser.add_argument(
-<<<<<<< HEAD
-        "--watch-ratio-threshold",
-        type=float,
-        default=None,
-        help=(
-            "KuaiRec only: minimum watch_ratio required to keep an interaction. "
-            "Set to 2.0 to follow the official like-signal suggestion."
-        ),
-    )
-    parser.add_argument(
-=======
->>>>>>> 6cde5eef
         "--sample-users",
         type=int,
         default=3,
@@ -1647,37 +1075,19 @@
     )
 
     cli_args = parser.parse_args()
-<<<<<<< HEAD
-    data_root = Path(
-        resolve_data_root(data_path=cli_args.data_path, ignore_env=cli_args.no_env)
-    )
-    resolved_path = data_root.resolve() if data_root.exists() else data_root
-    print(f"Inspecting data root: {resolved_path}", flush=True)
-
-    runtime_args = SimpleNamespace(
-        maxlen=cli_args.maxlen,
-        mm_emb_id=cli_args.mm_emb_id,
-        watch_ratio_threshold=cli_args.watch_ratio_threshold,
-    )
-=======
     data_root = Path(_resolve_data_root(cli_args))
     resolved_path = data_root.resolve() if data_root.exists() else data_root
     print(f"Inspecting data root: {resolved_path}", flush=True)
 
     runtime_args = SimpleNamespace(maxlen=cli_args.maxlen, mm_emb_id=cli_args.mm_emb_id)
->>>>>>> 6cde5eef
 
     try:
         dataset = MyDataset(str(data_root), runtime_args)
     except FileNotFoundError as err:
         print(f"\n❌ {err}")
-<<<<<<< HEAD
-        print("Provide the KuaiRec/Tencent files via --data-path or set TRAIN_DATA_PATH before running this helper.")
-=======
         print(
             "Provide the KuaiRec/Tencent files via --data-path or set TRAIN_DATA_PATH before running this helper."
         )
->>>>>>> 6cde5eef
         return 1
     except Exception:
         print("\n❌ Unexpected error while loading the dataset:")
@@ -1691,31 +1101,6 @@
     item_count = getattr(dataset, "itemnum", "unknown")
     print(f"Users: {user_count}  Items: {item_count}  User sequences: {len(dataset)}")
 
-<<<<<<< HEAD
-    if dataset.dataset_type == 'kuairec':
-        print("\nKuaiRec interaction summary:")
-        raw_rows = getattr(dataset, 'kuairec_rows_raw', None)
-        dropna_rows = getattr(dataset, 'kuairec_rows_after_dropna', None)
-        kept_rows = getattr(dataset, 'kuairec_rows_after_filter', None)
-        filtered_rows = getattr(dataset, 'kuairec_rows_filtered_by_threshold', None)
-        if raw_rows is not None:
-            print(f"  - Raw CSV rows: {raw_rows}")
-        if dropna_rows is not None and raw_rows is not None:
-            dropped_missing = raw_rows - dropna_rows
-            if dropped_missing:
-                print(f"  - Dropped {dropped_missing} rows with missing user/item IDs")
-        if filtered_rows is not None and filtered_rows > 0:
-            threshold = getattr(dataset, 'kuairec_watch_ratio_threshold', None)
-            suffix = f" (watch_ratio_threshold={threshold})" if threshold is not None else ''
-            print(f"  - Removed {filtered_rows} low-engagement rows{suffix}")
-        if kept_rows is not None:
-            print(f"  - Rows kept for sequential training: {kept_rows}")
-        seq_events = getattr(dataset, 'kuairec_sequence_event_count', None)
-        if seq_events is not None:
-            print(f"  - Total chronological interactions across sequences: {seq_events}")
-
-=======
->>>>>>> 6cde5eef
     if cli_args.show_features and getattr(dataset, "feature_types", None):
         print("\nDerived feature groups:")
         for group, feature_ids in dataset.feature_types.items():
@@ -1747,36 +1132,19 @@
         history_len = int(np.count_nonzero(seq))
         positives = pos[pos > 0]
         next_item_id = int(positives[-1]) if positives.size else 0
-<<<<<<< HEAD
-        original_item = dataset.indexer_i_rev.get(next_item_id, "n/a") if next_item_id else "n/a"
-=======
         original_item = (
             dataset.indexer_i_rev.get(next_item_id, "n/a") if next_item_id else "n/a"
         )
->>>>>>> 6cde5eef
         print(
             f"  • User #{idx}: history length={history_len}, next positive item id={next_item_id} (original={original_item})"
         )
 
-<<<<<<< HEAD
-    launch_hint = f'python train/main.py --data_path "{resolved_path}"'
-    if cli_args.watch_ratio_threshold is not None:
-        launch_hint += f' --watch_ratio_threshold {cli_args.watch_ratio_threshold}'
-    print(
-        "\nUse {cmd} to launch full training once the dataset looks correct. "
-        "You can also export TRAIN_DATA_PATH instead of passing --data_path."
-        .format(cmd=launch_hint)
-=======
     print(
         "\nUse python train/main.py to launch full training once the dataset looks correct."
->>>>>>> 6cde5eef
     )
     return 0
 
 
 if __name__ == "__main__":
-<<<<<<< HEAD
-=======
     load_kuairect = MyDataset._load_kuairec_dataset
->>>>>>> 6cde5eef
     raise SystemExit(main())